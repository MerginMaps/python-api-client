import json
import logging
import os
import tempfile
import subprocess
import shutil
from datetime import datetime, timedelta, date
import pytest
import pytz
import sqlite3
import glob

from .. import InvalidProject
from ..client import (
    MerginClient,
    ClientError,
    MerginProject,
    LoginError,
    decode_token_data,
    TokenError,
    ServerType,
    ErrorCode,
)
from ..client_push import push_project_async, push_project_cancel
from ..client_pull import (
    download_project_async,
    download_project_wait,
    download_project_finalize,
    download_project_is_running,
    download_project_cancel,
)
from ..utils import (
    generate_checksum,
    get_versions_with_file_changes,
    unique_path_name,
    conflicted_copy_file_name,
    edit_conflict_file_name,
)
from ..merginproject import pygeodiff
from ..report import create_report
from ..editor import EDITOR_ROLE_NAME, filter_changes, is_editor_enabled


SERVER_URL = os.environ.get("TEST_MERGIN_URL")
API_USER = os.environ.get("TEST_API_USERNAME")
USER_PWD = os.environ.get("TEST_API_PASSWORD")
API_USER2 = os.environ.get("TEST_API_USERNAME2")
USER_PWD2 = os.environ.get("TEST_API_PASSWORD2")
TMP_DIR = tempfile.gettempdir()
TEST_DATA_DIR = os.path.join(os.path.dirname(os.path.realpath(__file__)), "test_data")
CHANGED_SCHEMA_DIR = os.path.join(os.path.dirname(os.path.realpath(__file__)), "modified_schema")
STORAGE_WORKSPACE = os.environ.get("TEST_STORAGE_WORKSPACE", "testpluginstorage")


def get_limit_overrides(storage: int):
    return {"storage": storage, "projects": 2, "api_allowed": True}


@pytest.fixture(scope="function")
def mc():
    client = create_client(API_USER, USER_PWD)
    create_workspace_for_client(client)
    return client


@pytest.fixture(scope="function")
def mc2():
    client = create_client(API_USER2, USER_PWD2)
    create_workspace_for_client(client)
    return client


@pytest.fixture(scope="function")
def mcStorage(request):
    client = create_client(API_USER, USER_PWD)
    workspace_name = create_workspace_for_client(client, STORAGE_WORKSPACE)
    client_workspace = None
    for workspace in client.workspaces_list():
        if workspace["name"] == workspace_name:
            client_workspace = workspace
            break
    client_workspace_id = client_workspace["id"]
    client_workspace_storage = client_workspace["storage"]

    def teardown():
        # back to original values... (1 project, api allowed ...)
        client.patch(
            f"/v1/tests/workspaces/{client_workspace_id}",
            {"limits_override": get_limit_overrides(client_workspace_storage)},
            {"Content-Type": "application/json"},
        )

    request.addfinalizer(teardown)
    return client


def create_client(user, pwd):
    assert SERVER_URL and SERVER_URL.rstrip("/") != "https://app.merginmaps.com" and user and pwd
    return MerginClient(SERVER_URL, login=user, password=pwd)


def create_workspace_for_client(mc: MerginClient, workspace_name=None) -> str:
    workspace_name = workspace_name or mc.username()
    try:
        mc.create_workspace(workspace_name)
    except ClientError:
        pass
    return workspace_name


def cleanup(mc, project, dirs):
    # cleanup leftovers from previous test if needed such as remote project and local directories
    try:
        mc.delete_project_now(project)
    except ClientError:
        pass
    remove_folders(dirs)


def remove_folders(dirs):
    # clean given directories
    for d in dirs:
        if os.path.exists(d):
            shutil.rmtree(d)


def sudo_works():
    sudo_res = subprocess.run(["sudo", "echo", "test"])
    return sudo_res.returncode != 0


def server_has_editor_support(mc, access):
    """
    Checks if the server has editor support based on the provided access information.

    Returns:
        bool: True if the server has editor support, False otherwise.
    """
    return "editorsnames" in access and mc.has_editor_support()


def test_client_instance(mc, mc2):
    assert isinstance(mc, MerginClient)
    assert isinstance(mc2, MerginClient)


def test_login(mc):
    token = mc._auth_session["token"]
    assert MerginClient(mc.url, auth_token=token)

    invalid_token = "Completely invalid token...."
    with pytest.raises(TokenError, match=f"Token doesn't start with 'Bearer .': {invalid_token}"):
        decode_token_data(invalid_token)

    invalid_token = "Bearer .jas646kgfa"
    with pytest.raises(TokenError, match=f"Invalid token data: {invalid_token}"):
        decode_token_data(invalid_token)

    with pytest.raises(LoginError, match="Invalid username or password"):
        mc.login("foo", "bar")


def test_create_delete_project(mc: MerginClient):
    test_project = "test_create_delete"
    project = API_USER + "/" + test_project
    project_dir = os.path.join(TMP_DIR, test_project)
    download_dir = os.path.join(TMP_DIR, "download", test_project)

    cleanup(mc, project, [project_dir, download_dir])
    # create new (empty) project on server
    mc.create_project(test_project)
    projects = mc.projects_list(flag="created")
    assert any(p for p in projects if p["name"] == test_project and p["namespace"] == API_USER)

    # try again
    with pytest.raises(ClientError, match=f"already exists"):
        mc.create_project(test_project)

    # remove project
    mc.delete_project_now(API_USER + "/" + test_project)
    projects = mc.projects_list(flag="created")
    assert not any(p for p in projects if p["name"] == test_project and p["namespace"] == API_USER)

    # try again, nothing to delete
    with pytest.raises(ClientError):
        mc.delete_project_now(API_USER + "/" + test_project)

    # test that using namespace triggers deprecate warning, but creates project correctly
    with pytest.deprecated_call(match=r"The usage of `namespace` parameter in `create_project\(\)` is deprecated."):
        mc.create_project(test_project, namespace=API_USER)
    projects = mc.projects_list(flag="created")
    assert any(p for p in projects if p["name"] == test_project and p["namespace"] == API_USER)
    mc.delete_project_now(project)

    # test that using only project name triggers deprecate warning, but creates project correctly
    with pytest.deprecated_call(match=r"The use of only project name in `create_project\(\)` is deprecated"):
        mc.create_project(test_project)
    projects = mc.projects_list(flag="created")
    assert any(p for p in projects if p["name"] == test_project and p["namespace"] == API_USER)
    mc.delete_project_now(project)

    # test that even if project is specified with full name and namespace is specified a warning is raised, but still create project correctly
    with pytest.warns(UserWarning, match="Parameter `namespace` specified with full project name"):
        mc.create_project(project, namespace=API_USER)
    projects = mc.projects_list(flag="created")
    assert any(p for p in projects if p["name"] == test_project and p["namespace"] == API_USER)
    mc.delete_project_now(project)

    # test that create project with full name works
    mc.create_project(project)
    projects = mc.projects_list(flag="created")
    assert any(p for p in projects if p["name"] == test_project and p["namespace"] == API_USER)
    mc.delete_project_now(project)


def test_create_remote_project_from_local(mc):
    test_project = "test_project"
    project = API_USER + "/" + test_project
    project_dir = os.path.join(TMP_DIR, test_project)
    download_dir = os.path.join(TMP_DIR, "download", test_project)

    cleanup(mc, project, [project_dir, download_dir])
    # prepare local project
    shutil.copytree(TEST_DATA_DIR, project_dir)

    # create remote project
    mc.create_project_and_push(project, directory=project_dir)

    # verify we have correct metadata
    source_mp = MerginProject(project_dir)
    assert source_mp.project_full_name() == f"{API_USER}/{test_project}"
    assert source_mp.project_name() == test_project
    assert source_mp.workspace_name() == API_USER
    assert source_mp.version() == "v1"

    # check basic metadata about created project
    project_info = mc.project_info(project)
    assert project_info["version"] == "v1"
    assert project_info["name"] == test_project
    assert project_info["namespace"] == API_USER
    assert project_info["id"] == source_mp.project_id()

    # check project metadata retrieval by id
    project_info = mc.project_info(source_mp.project_id())
    assert project_info["version"] == "v1"
    assert project_info["name"] == test_project
    assert project_info["namespace"] == API_USER
    assert project_info["id"] == source_mp.project_id()

    version = mc.project_version_info(project_info.get("id"), "v1")
    assert version["name"] == "v1"
    assert any(f for f in version["changes"]["added"] if f["path"] == "test.qgs")

    # check we can fully download remote project
    mc.download_project(project, download_dir)
    mp = MerginProject(download_dir)
    downloads = {"dir": os.listdir(mp.dir), "meta": os.listdir(mp.meta_dir)}
    for f in os.listdir(project_dir) + [".mergin"]:
        assert f in downloads["dir"]
        if mp.is_versioned_file(f):
            assert f in downloads["meta"]

    # unable to download to the same directory
    with pytest.raises(Exception, match="Project directory already exists"):
        mc.download_project(project, download_dir)


def test_push_pull_changes(mc):
    test_project = "test_push"
    project = API_USER + "/" + test_project
    project_dir = os.path.join(TMP_DIR, test_project)  # primary project dir for updates
    project_dir_2 = os.path.join(TMP_DIR, test_project + "_2")  # concurrent project dir

    cleanup(mc, project, [project_dir, project_dir_2])
    # create remote project
    shutil.copytree(TEST_DATA_DIR, project_dir)
    mc.create_project_and_push(project, project_dir)

    # make sure we have v1 also in concurrent project dir
    mc.download_project(project, project_dir_2)

    mp2 = MerginProject(project_dir_2)
    assert mp2.project_full_name() == f"{API_USER}/{test_project}"
    assert mp2.project_name() == test_project
    assert mp2.workspace_name() == API_USER
    assert mp2.version() == "v1"

    # test push changes (add, remove, rename, update)
    f_added = "new.txt"
    with open(os.path.join(project_dir, f_added), "w") as f:
        f.write("new file")
    f_removed = "test.txt"
    os.remove(os.path.join(project_dir, f_removed))
    f_renamed = "test_dir/test2.txt"
    shutil.move(
        os.path.normpath(os.path.join(project_dir, f_renamed)),
        os.path.join(project_dir, "renamed.txt"),
    )
    f_updated = "test3.txt"
    with open(os.path.join(project_dir, f_updated), "w") as f:
        f.write("Modified")

    # check changes before applied
    pull_changes, push_changes, _ = mc.project_status(project_dir)
    assert not sum(len(v) for v in pull_changes.values())
    assert next((f for f in push_changes["added"] if f["path"] == f_added), None)
    assert next((f for f in push_changes["removed"] if f["path"] == f_removed), None)
    assert next((f for f in push_changes["updated"] if f["path"] == f_updated), None)
    # renamed file will result in removed + added file
    assert next((f for f in push_changes["removed"] if f["path"] == f_renamed), None)
    assert next((f for f in push_changes["added"] if f["path"] == "renamed.txt"), None)
    assert not pull_changes["renamed"]  # not supported

    mc.push_project(project_dir)

    mp = MerginProject(project_dir)
    assert mp.project_full_name() == f"{API_USER}/{test_project}"
    assert mp.version() == "v2"

    project_info = mc.project_info(project)
    assert project_info["version"] == "v2"
    assert not next((f for f in project_info["files"] if f["path"] == f_removed), None)
    assert not next((f for f in project_info["files"] if f["path"] == f_renamed), None)
    assert next((f for f in project_info["files"] if f["path"] == "renamed.txt"), None)
    assert next((f for f in project_info["files"] if f["path"] == f_added), None)
    f_remote_checksum = next((f["checksum"] for f in project_info["files"] if f["path"] == f_updated), None)
    assert generate_checksum(os.path.join(project_dir, f_updated)) == f_remote_checksum
    assert project_info["id"] == mp.project_id()
    assert len(project_info["files"]) == len(mp.inspect_files())
    project_version = mc.project_version_info(project_info["id"], "v2")
    updated_file = [f for f in project_version["changes"]["updated"] if f["path"] == f_updated][0]
    assert "origin_checksum" not in updated_file  # internal client info

    # test parallel changes
    with open(os.path.join(project_dir_2, f_updated), "w") as f:
        f.write("Make some conflict")
    f_conflict_checksum = generate_checksum(os.path.join(project_dir_2, f_updated))

    # not at latest server version
    with pytest.raises(ClientError, match="Please update your local copy"):
        mc.push_project(project_dir_2)

    # check changes in project_dir_2 before applied
    pull_changes, push_changes, _ = mc.project_status(project_dir_2)
    assert next((f for f in pull_changes["added"] if f["path"] == f_added), None)
    assert next((f for f in pull_changes["removed"] if f["path"] == f_removed), None)
    assert next((f for f in pull_changes["updated"] if f["path"] == f_updated), None)
    assert next((f for f in pull_changes["removed"] if f["path"] == f_renamed), None)
    assert next((f for f in pull_changes["added"] if f["path"] == "renamed.txt"), None)

    mc.pull_project(project_dir_2)
    assert os.path.exists(os.path.join(project_dir_2, f_added))
    assert not os.path.exists(os.path.join(project_dir_2, f_removed))
    assert not os.path.exists(os.path.join(project_dir_2, f_renamed))
    assert os.path.exists(os.path.join(project_dir_2, "renamed.txt"))
    assert os.path.exists(os.path.join(project_dir_2, conflicted_copy_file_name(f_updated, API_USER, 1)))
    assert (
        generate_checksum(os.path.join(project_dir_2, conflicted_copy_file_name(f_updated, API_USER, 1)))
        == f_conflict_checksum
    )
    assert generate_checksum(os.path.join(project_dir_2, f_updated)) == f_remote_checksum


def test_cancel_push(mc):
    """
    Start pushing and cancel the process, then try to push again and check if previous sync process was cleanly
    finished.
    """
    test_project = "test_cancel_push"
    project = API_USER + "/" + test_project
    project_dir = os.path.join(TMP_DIR, test_project + "_3")  # primary project dir for updates
    project_dir_2 = os.path.join(TMP_DIR, test_project + "_4")
    cleanup(mc, project, [project_dir, project_dir_2])
    # create remote project
    shutil.copytree(TEST_DATA_DIR, project_dir)
    mc.create_project_and_push(project, project_dir)

    # modify the project (add, update)
    f_added = "new.txt"
    with open(os.path.join(project_dir, f_added), "w") as f:
        f.write("new file")
    f_updated = "test3.txt"
    modification = "Modified"
    with open(os.path.join(project_dir, f_updated), "w") as f:
        f.write(modification)

    # check changes before applied
    pull_changes, push_changes, _ = mc.project_status(project_dir)
    assert not sum(len(v) for v in pull_changes.values())
    assert next((f for f in push_changes["added"] if f["path"] == f_added), None)
    assert next((f for f in push_changes["updated"] if f["path"] == f_updated), None)

    # start pushing and then cancel the job
    job = push_project_async(mc, project_dir)
    push_project_cancel(job)

    # if cancelled properly, we should be now able to do the push without any problem
    mc.push_project(project_dir)

    # download the project to a different directory and check the version and content
    mc.download_project(project, project_dir_2)
    mp = MerginProject(project_dir_2)
    assert mp.version() == "v2"
    assert os.path.exists(os.path.join(project_dir_2, f_added))
    with open(os.path.join(project_dir_2, f_updated), "r") as f:
        assert f.read() == modification


def test_ignore_files(mc):
    test_project = "test_blacklist"
    project = API_USER + "/" + test_project
    project_dir = os.path.join(TMP_DIR, test_project)  # primary project dir for updates

    cleanup(mc, project, [project_dir])
    # create remote project
    shutil.copytree(TEST_DATA_DIR, project_dir)
    shutil.copy(os.path.join(project_dir, "test.qgs"), os.path.join(project_dir, "test.qgs~"))
    mc.create_project_and_push(project, project_dir)
    project_info = mc.project_info(project)
    assert not next((f for f in project_info["files"] if f["path"] == "test.qgs~"), None)

    with open(os.path.join(project_dir, ".directory"), "w") as f:
        f.write("test")
    mc.push_project(project_dir)
    assert not next((f for f in project_info["files"] if f["path"] == ".directory"), None)


def test_sync_diff(mc):
    test_project = f"test_sync_diff"
    project = API_USER + "/" + test_project
    project_dir = os.path.join(TMP_DIR, test_project)  # primary project dir for updates
    project_dir_2 = os.path.join(TMP_DIR, test_project + "_2")  # concurrent project dir with no changes
    project_dir_3 = os.path.join(TMP_DIR, test_project + "_3")  # concurrent project dir with local changes

    cleanup(mc, project, [project_dir, project_dir_2, project_dir_3])
    # create remote project
    shutil.copytree(TEST_DATA_DIR, project_dir)
    mc.create_project_and_push(project, project_dir)

    # make sure we have v1 also in concurrent project dirs
    mc.download_project(project, project_dir_2)
    mc.download_project(project, project_dir_3)

    # test push changes with diffs:
    mp = MerginProject(project_dir)
    f_updated = "base.gpkg"
    # step 1) base.gpkg updated to inserted_1_A (inserted A feature)
    shutil.move(mp.fpath(f_updated), mp.fpath_meta(f_updated))  # make local copy for changeset calculation
    shutil.copy(mp.fpath("inserted_1_A.gpkg"), mp.fpath(f_updated))
    mc.push_project(project_dir)
    mp.geodiff.create_changeset(mp.fpath(f_updated), mp.fpath_meta(f_updated), mp.fpath_meta("push_diff"))
    assert not mp.geodiff.has_changes(mp.fpath_meta("push_diff"))
    # step 2) base.gpkg updated to inserted_1_A_mod (modified 2 features)
    shutil.move(mp.fpath(f_updated), mp.fpath_meta(f_updated))
    shutil.copy(mp.fpath("inserted_1_A_mod.gpkg"), mp.fpath(f_updated))
    # introduce some other changes
    f_removed = "inserted_1_B.gpkg"
    os.remove(mp.fpath(f_removed))
    f_renamed = "test_dir/modified_1_geom.gpkg"
    shutil.move(mp.fpath(f_renamed), mp.fpath("renamed.gpkg"))
    mc.push_project(project_dir)

    # check project after push
    project_info = mc.project_info(project)
    assert project_info["version"] == "v3"
    assert project_info["id"] == mp.project_id()
    f_remote = next((f for f in project_info["files"] if f["path"] == f_updated), None)
    assert next((f for f in project_info["files"] if f["path"] == "renamed.gpkg"), None)
    assert not next((f for f in project_info["files"] if f["path"] == f_removed), None)
    assert not os.path.exists(mp.fpath_meta(f_removed))
    assert "diff" in f_remote
    assert os.path.exists(mp.fpath_meta("renamed.gpkg"))

    # pull project in different directory
    mp2 = MerginProject(project_dir_2)
    mc.pull_project(project_dir_2)
    mp2.geodiff.create_changeset(mp.fpath(f_updated), mp2.fpath(f_updated), mp2.fpath_meta("diff"))
    assert not mp2.geodiff.has_changes(mp2.fpath_meta("diff"))

    # introduce conflict local change (inserted B feature to base)
    mp3 = MerginProject(project_dir_3)
    shutil.copy(mp3.fpath("inserted_1_B.gpkg"), mp3.fpath(f_updated))
    checksum = generate_checksum(mp3.fpath("inserted_1_B.gpkg"))
    mc.pull_project(project_dir_3)
    assert not os.path.exists(mp3.fpath("base.gpkg_conflict_copy"))

    # push new changes from project_3 and pull in original project
    mc.push_project(project_dir_3)
    mc.pull_project(project_dir)
    mp3.geodiff.create_changeset(mp.fpath(f_updated), mp3.fpath(f_updated), mp.fpath_meta("diff"))
    assert not mp3.geodiff.has_changes(mp.fpath_meta("diff"))


def test_list_of_push_changes(mc):
    PUSH_CHANGES_SUMMARY = {
        "base.gpkg": {"geodiff_summary": [{"table": "simple", "insert": 1, "update": 0, "delete": 0}]}
    }

    test_project = "test_list_of_push_changes"
    project = API_USER + "/" + test_project
    project_dir = os.path.join(TMP_DIR, test_project)  # primary project dir for updates

    cleanup(mc, project, [project_dir])
    shutil.copytree(TEST_DATA_DIR, project_dir)
    mc.create_project_and_push(project, project_dir)

    f_updated = "base.gpkg"
    mp = MerginProject(project_dir)

    shutil.copy(mp.fpath("inserted_1_A.gpkg"), mp.fpath(f_updated))
    mc._auth_session["expire"] = datetime.now().replace(tzinfo=pytz.utc) - timedelta(days=1)
    pull_changes, push_changes, push_changes_summary = mc.project_status(project_dir)
    assert push_changes_summary == PUSH_CHANGES_SUMMARY


def test_token_renewal(mc):
    """Test token regeneration in case it has expired."""
    test_project = "test_token_renewal"
    project = API_USER + "/" + test_project
    project_dir = os.path.join(TMP_DIR, test_project)  # primary project dir for updates

    cleanup(mc, project, [project_dir])
    shutil.copytree(TEST_DATA_DIR, project_dir)
    mc.create_project_and_push(project, project_dir)

    mc._auth_session["expire"] = datetime.now().replace(tzinfo=pytz.utc) - timedelta(days=1)
    pull_changes, push_changes, _ = mc.project_status(project_dir)
    to_expire = mc._auth_session["expire"] - datetime.now().replace(tzinfo=pytz.utc)
    assert to_expire.total_seconds() > (9 * 3600)


def test_force_gpkg_update(mc):
    test_project = "test_force_update"
    project = API_USER + "/" + test_project
    project_dir = os.path.join(TMP_DIR, test_project)  # primary project dir for updates

    cleanup(mc, project, [project_dir])
    # create remote project
    shutil.copytree(TEST_DATA_DIR, project_dir)
    mc.create_project_and_push(project, project_dir)

    # test push changes with force gpkg file upload:
    mp = MerginProject(project_dir)
    f_updated = "base.gpkg"
    checksum = generate_checksum(mp.fpath(f_updated))

    # base.gpkg updated to modified_schema (inserted new column)
    shutil.move(
        mp.fpath(f_updated), mp.fpath_meta(f_updated)
    )  # make local copy for changeset calculation (which will fail)
    shutil.copy(os.path.join(CHANGED_SCHEMA_DIR, "modified_schema.gpkg"), mp.fpath(f_updated))
    shutil.copy(
        os.path.join(CHANGED_SCHEMA_DIR, "modified_schema.gpkg-wal"),
        mp.fpath(f_updated + "-wal"),
    )
    mc.push_project(project_dir)
    # by this point local file has been updated (changes committed from wal)
    updated_checksum = generate_checksum(mp.fpath(f_updated))
    assert checksum != updated_checksum

    # check project after push
    project_info = mc.project_info(project)
    assert project_info["version"] == "v2"
    f_remote = next((f for f in project_info["files"] if f["path"] == f_updated), None)
    assert "diff" not in f_remote


def test_new_project_sync(mc):
    """Create a new project, download it, add a file and then do sync - it should not fail"""

    test_project = "test_new_project_sync"
    project = API_USER + "/" + test_project
    project_dir = os.path.join(TMP_DIR, test_project)  # primary project dir for updates

    cleanup(mc, project, [project_dir])
    # create remote project
    mc.create_project(test_project)

    # download the project
    mc.download_project(project, project_dir)

    # add a test file
    shutil.copy(os.path.join(TEST_DATA_DIR, "test.txt"), project_dir)

    # do a full sync - it should not fail
    mc.pull_project(project_dir)
    mc.push_project(project_dir)

    # make sure everything is up-to-date
    mp = MerginProject(project_dir)
    local_changes = mp.get_push_changes()
    assert not local_changes["added"] and not local_changes["removed"] and not local_changes["updated"]


def test_missing_basefile_pull(mc):
    """Test pull of a project where basefile of a .gpkg is missing for some reason
    (it should gracefully handle it by downloading the missing basefile)
    """

    test_project = "test_missing_basefile_pull"
    project = API_USER + "/" + test_project
    project_dir = os.path.join(TMP_DIR, test_project)  # primary project dir for updates
    project_dir_2 = os.path.join(TMP_DIR, test_project + "_2")  # concurrent project dir
    test_data_dir = os.path.join(os.path.dirname(os.path.realpath(__file__)), test_project)

    cleanup(mc, project, [project_dir, project_dir_2])
    # create remote project
    shutil.copytree(test_data_dir, project_dir)
    mc.create_project_and_push(project, project_dir)

    # update our gpkg in a different directory
    mc.download_project(project, project_dir_2)
    shutil.copy(
        os.path.join(TEST_DATA_DIR, "inserted_1_A.gpkg"),
        os.path.join(project_dir_2, "base.gpkg"),
    )
    mc.pull_project(project_dir_2)
    mc.push_project(project_dir_2)

    # make some other local change
    shutil.copy(
        os.path.join(TEST_DATA_DIR, "inserted_1_B.gpkg"),
        os.path.join(project_dir, "base.gpkg"),
    )

    # remove the basefile to simulate the issue
    os.remove(os.path.join(project_dir, ".mergin", "base.gpkg"))

    # try to sync again  -- it should not crash
    mc.pull_project(project_dir)
    mc.push_project(project_dir)


def test_empty_file_in_subdir(mc):
    """Test pull of a project where there is an empty file in a sub-directory"""

    test_project = "test_empty_file_in_subdir"
    project = API_USER + "/" + test_project
    project_dir = os.path.join(TMP_DIR, test_project)  # primary project dir for updates
    project_dir_2 = os.path.join(TMP_DIR, test_project + "_2")  # concurrent project dir
    test_data_dir = os.path.join(os.path.dirname(os.path.realpath(__file__)), test_project)

    cleanup(mc, project, [project_dir, project_dir_2])
    # create remote project
    shutil.copytree(test_data_dir, project_dir)
    mc.create_project_and_push(project, project_dir)

    # try to check out the project
    mc.download_project(project, project_dir_2)
    assert os.path.exists(os.path.join(project_dir_2, "subdir", "empty.txt"))

    # add another empty file in a different subdir
    os.mkdir(os.path.join(project_dir, "subdir2"))
    shutil.copy(
        os.path.join(project_dir, "subdir", "empty.txt"),
        os.path.join(project_dir, "subdir2", "empty2.txt"),
    )
    mc.push_project(project_dir)

    # check that pull works fine
    mc.pull_project(project_dir_2)
    assert os.path.exists(os.path.join(project_dir_2, "subdir2", "empty2.txt"))


def test_clone_project(mc: MerginClient):
    test_project = "test_clone_project"
    test_project_fullname = API_USER + "/" + test_project

    # cleanups
    project_dir = os.path.join(TMP_DIR, test_project)
    cleanup(mc, test_project_fullname, [project_dir])

    # create new (empty) project on server
    mc.create_project(test_project)
    projects = mc.projects_list(flag="created")
    assert any(p for p in projects if p["name"] == test_project and p["namespace"] == API_USER)

    cloned_project_name = test_project + "_cloned"
    test_cloned_project_fullname = API_USER + "/" + cloned_project_name

    # cleanup cloned project
    cloned_project_dir = os.path.join(TMP_DIR, cloned_project_name)
    cleanup(mc, API_USER + "/" + cloned_project_name, [cloned_project_dir])

    # clone specifying cloned_project_namespace, does clone but raises deprecation warning
    with pytest.deprecated_call(match=r"The usage of `cloned_project_namespace` parameter in `clone_project\(\)`"):
        mc.clone_project(test_project_fullname, cloned_project_name, API_USER)
    projects = mc.projects_list(flag="created")
    assert any(p for p in projects if p["name"] == cloned_project_name and p["namespace"] == API_USER)
    cleanup(mc, API_USER + "/" + cloned_project_name, [cloned_project_dir])

    # clone without specifying cloned_project_namespace relies on workspace with user name, does clone but raises deprecation warning
    with pytest.deprecated_call(match=r"The use of only project name as `cloned_project_name` in `clone_project\(\)`"):
        mc.clone_project(test_project_fullname, cloned_project_name)
    projects = mc.projects_list(flag="created")
    assert any(p for p in projects if p["name"] == cloned_project_name and p["namespace"] == API_USER)
    cleanup(mc, API_USER + "/" + cloned_project_name, [cloned_project_dir])

    # clone project with full cloned project name with specification of `cloned_project_namespace` raises warning
    with pytest.warns(match=r"Parameter `cloned_project_namespace` specified with full cloned project name"):
        mc.clone_project(test_project_fullname, test_cloned_project_fullname, API_USER)
    projects = mc.projects_list(flag="created")
    assert any(p for p in projects if p["name"] == cloned_project_name and p["namespace"] == API_USER)
    cleanup(mc, API_USER + "/" + cloned_project_name, [cloned_project_dir])

    # clone project using project full name
    mc.clone_project(test_project_fullname, test_cloned_project_fullname)
    projects = mc.projects_list(flag="created")
    assert any(p for p in projects if p["name"] == cloned_project_name and p["namespace"] == API_USER)
    cleanup(mc, API_USER + "/" + cloned_project_name, [cloned_project_dir])


def test_set_read_write_access(mc):
    test_project = "test_set_read_write_access"
    test_project_fullname = API_USER + "/" + test_project

    # cleanups
    project_dir = os.path.join(TMP_DIR, test_project, API_USER)
    cleanup(mc, test_project_fullname, [project_dir])

    # create new (empty) project on server
    mc.create_project(test_project)

    # Add writer access to another client
    project_info = get_project_info(mc, API_USER, test_project)
    access = project_info["access"]
    access["writersnames"].append(API_USER2)
    access["readersnames"].append(API_USER2)
    editor_support = server_has_editor_support(mc, access)
    if editor_support:
        access["editorsnames"].append(API_USER2)
    mc.set_project_access(test_project_fullname, access)

    project_info = get_project_info(mc, API_USER, test_project)
    access = project_info["access"]
    assert API_USER2 in access["writersnames"]
    assert API_USER2 in access["readersnames"]
    if editor_support:
        assert API_USER2 in access["editorsnames"]


def test_set_editor_access(mc):
    test_project = "test_set_editor_access"
    test_project_fullname = API_USER + "/" + test_project

    # cleanups
    project_dir = os.path.join(TMP_DIR, test_project, API_USER)
    cleanup(mc, test_project_fullname, [project_dir])

    # create new (empty) project on server
    mc.create_project(test_project)

    project_info = get_project_info(mc, API_USER, test_project)
    access = project_info["access"]
    # Stop test if server does not support editor access
    if not server_has_editor_support(mc, access):
        return

    access["readersnames"].append(API_USER2)
    access["editorsnames"].append(API_USER2)
    mc.set_project_access(test_project_fullname, access)
    # check access
    project_info = get_project_info(mc, API_USER, test_project)
    access = project_info["access"]
    assert API_USER2 in access["editorsnames"]
    assert API_USER2 in access["readersnames"]
    assert API_USER2 not in access["writersnames"]


def test_available_workspace_storage(mcStorage):
    """
    Testing of storage limit - applies to user pushing changes into own project (namespace matching username).
    This test also tests giving read and write access to another user. Additionally tests also uploading of big file.
    """
    test_project = "test_available_workspace_storage"
    test_project_fullname = STORAGE_WORKSPACE + "/" + test_project

    # cleanups
    project_dir = os.path.join(TMP_DIR, test_project, API_USER)
    cleanup(mcStorage, test_project_fullname, [project_dir])

    # create new (empty) project on server
    # if namespace is not provided, function is creating project with username
    mcStorage.create_project(test_project_fullname)

    # download project
    mcStorage.download_project(test_project_fullname, project_dir)

    # get info about storage capacity
    storage_remaining = 0
    client_workspace = None
    for workspace in mcStorage.workspaces_list():
        if workspace["name"] == STORAGE_WORKSPACE:
            client_workspace = workspace
            break
    assert client_workspace is not None
    current_storage = client_workspace["storage"]
    client_workspace_id = client_workspace["id"]
    # 5 MB
    testing_storage = 5242880
    # add  storage limit, to prevent creating too big files
    mcStorage.patch(
        f"/v1/tests/workspaces/{client_workspace_id}",
        {"limits_override": {"storage": testing_storage, "projects": 1, "api_allowed": True}},
        {"Content-Type": "application/json"},
    )

    if mcStorage.server_type() == ServerType.OLD:
        user_info = mcStorage.user_info()
        storage_remaining = testing_storage - user_info["disk_usage"]
    else:
        storage_remaining = testing_storage - client_workspace["disk_usage"]

    # generate dummy data (remaining storage + extra 1024b)
    dummy_data_path = project_dir + "/data"
    file_size = storage_remaining + 1024
    _generate_big_file(dummy_data_path, file_size)

    # try to upload
    got_right_err = False
    try:
        mcStorage.push_project(project_dir)
    except ClientError as e:
        # Expecting "You have reached a data limit" 400 server error msg.
        assert "You have reached a data limit" in str(e)
        got_right_err = True
    finally:
        assert got_right_err

        # Expecting empty project
        project_info = get_project_info(mcStorage, STORAGE_WORKSPACE, test_project)
        assert project_info["version"] == "v0"
        assert project_info["disk_usage"] == 0

        # remove dummy big file from a disk
        remove_folders([project_dir])


def test_available_storage_validation2(mc, mc2):
    """
    Testing of storage limit - should not be applied for user pushing changes into project with different namespace.
    This should cover the exception of python-api-client that a user can push changes to someone else's project regardless
    the user's own storage limitation. Of course, other limitations are still applied (write access, owner of
    a modified project has to have enough free storage).

    Therefore NOTE that there are following assumptions:
        - API_USER2's free storage >= API_USER's free storage + 1024b (size of changes to be pushed)
        - both accounts should ideally have a free plan
    """
    test_project = "test_available_storage_validation2"
    test_project_fullname = API_USER2 + "/" + test_project

    # cleanups
    project_dir = os.path.join(TMP_DIR, test_project, API_USER)
    cleanup(mc, test_project_fullname, [project_dir])
    cleanup(mc2, test_project_fullname, [project_dir])

    # create new (empty) project on server
    mc2.create_project(test_project)

    # Add writer access to another client
    project_info = get_project_info(mc2, API_USER2, test_project)
    access = project_info["access"]
    access["writersnames"].append(API_USER)
    access["readersnames"].append(API_USER)
    mc2.set_project_access(test_project_fullname, access)

    # download project
    mc.download_project(test_project_fullname, project_dir)

    # get info about storage capacity
    storage_remaining = 0
    if mc.server_type() == ServerType.OLD:
        user_info = mc.user_info()
        storage_remaining = user_info["storage"] - user_info["disk_usage"]
    else:
        # This test does not make sense in newer servers as quotas are tied to workspaces, not users
        return

    # generate dummy data (remaining storage + extra 1024b)
    dummy_data_path = project_dir + "/data"
    file_size = storage_remaining + 1024
    _generate_big_file(dummy_data_path, file_size)

    # try to upload
    mc.push_project(project_dir)

    # Check project content
    project_info = mc.project_info(test_project_fullname)
    assert len(project_info["files"]) == 1
    assert project_info["disk_usage"] == file_size

    # remove dummy big file from a disk
    remove_folders([project_dir])


def get_project_info(mc, namespace, project_name):
    """
    Returns first (and suppose to be just one) project info dict of project matching given namespace and name.
    :param mc: MerginClient instance
    :param namespace: project's namespace
    :param project_name: project's name
    :return: dict with project info
    """
    projects = mc.projects_list(flag="created", namespace=namespace)
    test_project_list = [p for p in projects if p["name"] == project_name and p["namespace"] == namespace]
    assert len(test_project_list) == 1
    return test_project_list[0]


def _generate_big_file(filepath, size):
    """
    generate big binary file with the specified size in bytes
    :param filepath: full filepath
    :param size: the size in bytes
    """
    with open(filepath, "wb") as fout:
        fout.write(b"\0" * size)


def test_get_projects_by_name(mc):
    """Test server 'bulk' endpoint for projects' info"""
    test_projects = {
        "projectA": f"{API_USER}/projectA",
        "projectB": f"{API_USER}/projectB",
    }

    for name, full_name in test_projects.items():
        cleanup(mc, full_name, [])
        mc.create_project(name)

    resp = mc.get_projects_by_names(list(test_projects.values()))
    assert len(resp) == len(test_projects)
    for name, full_name in test_projects.items():
        assert full_name in resp
        assert resp[full_name]["name"] == name
        assert resp[full_name]["version"] == "v0"


def test_download_versions(mc):
    test_project = "test_download"
    project = API_USER + "/" + test_project
    project_dir = os.path.join(TMP_DIR, test_project)
    # download dirs
    project_dir_v1 = os.path.join(TMP_DIR, test_project + "_v1")
    project_dir_v2 = os.path.join(TMP_DIR, test_project + "_v2")
    project_dir_v3 = os.path.join(TMP_DIR, test_project + "_v3")

    cleanup(mc, project, [project_dir, project_dir_v1, project_dir_v2, project_dir_v3])
    # create remote project
    shutil.copytree(TEST_DATA_DIR, project_dir)
    mc.create_project_and_push(project, project_dir)

    # create new version - v2
    f_added = "new.txt"
    with open(os.path.join(project_dir, f_added), "w") as f:
        f.write("new file")

    mc.push_project(project_dir)
    project_info = mc.project_info(project)
    assert project_info["version"] == "v2"

    mc.download_project(project, project_dir_v1, "v1")
    assert os.path.exists(os.path.join(project_dir_v1, "base.gpkg"))
    assert not os.path.exists(os.path.join(project_dir_v2, f_added))  # added only in v2

    mc.download_project(project, project_dir_v2, "v2")
    assert os.path.exists(os.path.join(project_dir_v2, f_added))
    assert os.path.exists(os.path.join(project_dir_v1, "base.gpkg"))  # added in v1 but still present in v2

    # try to download not-existing version
    with pytest.raises(ClientError):
        mc.download_project(project, project_dir_v3, "v3")


def test_paginated_project_list(mc):
    """Test the new endpoint for projects list with pagination, ordering etc."""
    test_projects = dict()
    for symb in "ABCDEF":
        name = f"test_paginated_{symb}"
        test_projects[name] = f"{API_USER}/{name}"

    for name, full_name in test_projects.items():
        cleanup(mc, full_name, [])
        mc.create_project(name)

    sorted_test_names = [n for n in sorted(test_projects.keys())]

    resp = mc.paginated_projects_list(
        flag="created",
        name="test_paginated",
        page=1,
        per_page=10,
        order_params="name_asc",
    )
    projects = resp["projects"]
    count = resp["count"]
    assert count == len(test_projects)
    assert len(projects) == len(test_projects)
    for i, project in enumerate(projects):
        assert project["name"] == sorted_test_names[i]

    resp = mc.paginated_projects_list(
        flag="created",
        name="test_paginated",
        page=2,
        per_page=2,
        order_params="name_asc",
    )
    projects = resp["projects"]
    assert len(projects) == 2
    for i, project in enumerate(projects):
        assert project["name"] == sorted_test_names[i + 2]


def test_missing_local_file_pull(mc):
    """Test pull of a project where a file deleted in the service is missing for some reason."""

    test_project = "test_dir"
    file_to_remove = "test2.txt"
    project = API_USER + "/" + test_project
    project_dir = os.path.join(TMP_DIR, test_project + "_5")  # primary project dir for updates
    project_dir_2 = os.path.join(TMP_DIR, test_project + "_6")  # concurrent project dir
    test_data_dir = os.path.join(os.path.dirname(os.path.realpath(__file__)), "test_data", test_project)

    cleanup(mc, project, [project_dir, project_dir_2])
    # create remote project
    shutil.copytree(test_data_dir, project_dir)
    mc.create_project_and_push(project, project_dir)

    # remove a file in a different directory
    mc.download_project(project, project_dir_2)
    os.remove(os.path.join(project_dir_2, file_to_remove))
    mc.push_project(project_dir_2)

    # manually remove the file also locally in the original project dir
    os.remove(os.path.join(project_dir, file_to_remove))

    # try to sync again  -- it should not crash
    mc.pull_project(project_dir)
    mc.push_project(project_dir)


def test_logging(mc):
    """Test logger creation with and w/out the env variable for log file."""
    assert isinstance(mc.log.handlers[0], logging.NullHandler)
    mc.log.info("Test info log...")
    # remove the Null handler and set the env variable with the global log file path
    mc.log.handlers = []
    os.environ["MERGIN_CLIENT_LOG"] = os.path.join(TMP_DIR, "global-mergin-log.txt")
    assert os.environ.get("MERGIN_CLIENT_LOG", None) is not None
    token = mc._auth_session["token"]
    mc1 = MerginClient(mc.url, auth_token=token)
    assert isinstance(mc1.log.handlers[0], logging.FileHandler)
    mc1.log.info("Test log info to the log file...")
    # cleanup
    mc.log.handlers = []
    del os.environ["MERGIN_CLIENT_LOG"]


def create_versioned_project(mc, project_name, project_dir, updated_file, remove=True, overwrite=False):
    project = API_USER + "/" + project_name
    cleanup(mc, project, [project_dir])

    # create remote project
    shutil.copytree(TEST_DATA_DIR, project_dir)
    mc.create_project_and_push(project, project_dir)

    mp = MerginProject(project_dir)

    # create versions 2-4
    changes = (
        "inserted_1_A.gpkg",
        "inserted_1_A_mod.gpkg",
        "inserted_1_B.gpkg",
    )
    for change in changes:
        shutil.copy(mp.fpath(change), mp.fpath(updated_file))
        mc.push_project(project_dir)
    # create version 5 with modified file removed
    if remove:
        os.remove(os.path.join(project_dir, updated_file))
        mc.push_project(project_dir)

    # create version with forced overwrite (broken history)
    if overwrite:
        shutil.move(mp.fpath(updated_file), mp.fpath_meta(updated_file))
        shutil.copy(
            os.path.join(CHANGED_SCHEMA_DIR, "modified_schema.gpkg"),
            mp.fpath(updated_file),
        )
        shutil.copy(
            os.path.join(CHANGED_SCHEMA_DIR, "modified_schema.gpkg-wal"),
            mp.fpath(updated_file + "-wal"),
        )
        mc.push_project(project_dir)
    return mp


def test_get_versions_with_file_changes(mc):
    """Test getting versions where the file was changed."""
    test_project = "test_file_modified_versions"
    project = API_USER + "/" + test_project
    project_dir = os.path.join(TMP_DIR, test_project)
    f_updated = "base.gpkg"

    mp = create_versioned_project(mc, test_project, project_dir, f_updated, remove=False)

    project_info = mc.project_info(project)
    assert project_info["version"] == "v4"
    assert project_info["id"] == mp.project_id()
    file_history = mc.project_file_history_info(project, f_updated)

    with pytest.raises(ClientError) as e:
        mod_versions = get_versions_with_file_changes(
            mc,
            project,
            f_updated,
            version_from="v1",
            version_to="v5",
            file_history=file_history,
        )
    assert "Wrong version parameters: 1-5" in str(e.value)
    assert "Available versions: [1, 2, 3, 4]" in str(e.value)

    mod_versions = get_versions_with_file_changes(
        mc,
        project,
        f_updated,
        version_from="v2",
        version_to="v4",
        file_history=file_history,
    )
    assert mod_versions == [f"v{i}" for i in range(2, 5)]


def check_gpkg_same_content(mergin_project, gpkg_path_1, gpkg_path_2):
    """Check if the two GeoPackages have equal content."""
    with tempfile.TemporaryDirectory() as temp_dir:
        diff_path = os.path.join(temp_dir, "diff_file")
        mergin_project.geodiff.create_changeset(gpkg_path_1, gpkg_path_2, diff_path)
        return not mergin_project.geodiff.has_changes(diff_path)


def test_download_file(mc):
    """Test downloading single file at specified versions."""
    test_project = "test_download_file"
    project = API_USER + "/" + test_project
    project_dir = os.path.join(TMP_DIR, test_project)
    f_updated = "base.gpkg"

    mp = create_versioned_project(mc, test_project, project_dir, f_updated)

    project_info = mc.project_info(project)
    assert project_info["version"] == "v5"
    assert project_info["id"] == mp.project_id()

    # Versioned file should have the following content at versions 2-4
    expected_content = (
        "inserted_1_A.gpkg",
        "inserted_1_A_mod.gpkg",
        "inserted_1_B.gpkg",
    )

    # Download the base file at versions 2-4 and check the changes
    f_downloaded = os.path.join(project_dir, f_updated)
    for ver in range(2, 5):
        mc.download_file(project_dir, f_updated, f_downloaded, version=f"v{ver}")
        expected = os.path.join(TEST_DATA_DIR, expected_content[ver - 2])  # GeoPackage with expected content
        assert check_gpkg_same_content(mp, f_downloaded, expected)

    # make sure there will be exception raised if a file doesn't exist in the version
    with pytest.raises(ClientError, match=f"No \\[{f_updated}\\] exists at version v5"):
        mc.download_file(project_dir, f_updated, f_downloaded, version="v5")


def test_download_diffs(mc):
    """Test download diffs for a project file between specified project versions."""
    test_project = "test_download_diffs"
    project = API_USER + "/" + test_project
    project_dir = os.path.join(TMP_DIR, test_project)
    download_dir = os.path.join(project_dir, "diffs")  # project for downloading files at various versions
    f_updated = "base.gpkg"
    diff_file = os.path.join(download_dir, f_updated + ".diff")

    mp = create_versioned_project(mc, test_project, project_dir, f_updated, remove=False)

    project_info = mc.project_info(project)
    assert project_info["version"] == "v4"
    assert project_info["id"] == mp.project_id()

    # Download diffs of updated file between versions 1 and 2
    mc.get_file_diff(project_dir, f_updated, diff_file, "v1", "v2")
    assert os.path.exists(diff_file)
    assert mp.geodiff.has_changes(diff_file)
    assert mp.geodiff.changes_count(diff_file) == 1
    changes_file = diff_file + ".changes1-2"
    mp.geodiff.list_changes_summary(diff_file, changes_file)
    with open(changes_file, "r") as f:
        changes = json.loads(f.read())["geodiff_summary"][0]
        assert changes["insert"] == 1
        assert changes["update"] == 0

    # Download diffs of updated file between versions 2 and 4
    mc.get_file_diff(project_dir, f_updated, diff_file, "v2", "v4")
    changes_file = diff_file + ".changes2-4"
    mp.geodiff.list_changes_summary(diff_file, changes_file)
    with open(changes_file, "r") as f:
        changes = json.loads(f.read())["geodiff_summary"][0]
        assert changes["insert"] == 0
        assert changes["update"] == 1

    with pytest.raises(ClientError) as e:
        mc.get_file_diff(project_dir, f_updated, diff_file, "v4", "v1")
    assert "Wrong version parameters" in str(e.value)
    assert "version_from needs to be smaller than version_to" in str(e.value)

    with pytest.raises(ClientError) as e:
        mc.get_file_diff(project_dir, f_updated, diff_file, "v4", "v5")
    assert "Wrong version parameters" in str(e.value)
    assert "Available versions: [1, 2, 3, 4]" in str(e.value)


def test_modify_project_permissions(mc):
    test_project = "test_project"
    test_project_fullname = API_USER + "/" + test_project
    project_dir = os.path.join(TMP_DIR, test_project)
    download_dir = os.path.join(TMP_DIR, "download", test_project)

    cleanup(mc, test_project_fullname, [project_dir, download_dir])
    # prepare local project
    shutil.copytree(TEST_DATA_DIR, project_dir)

    # create remote project
    mc.create_project_and_push(test_project_fullname, directory=project_dir)

    permissions = mc.project_user_permissions(test_project_fullname)
    assert permissions["owners"] == [API_USER]
    assert permissions["writers"] == [API_USER]
    assert permissions["readers"] == [API_USER]
    editor_support = server_has_editor_support(mc, permissions)
    if editor_support:
        assert permissions["editors"] == [API_USER]

    mc.add_user_permissions_to_project(test_project_fullname, [API_USER2], "writer")
    permissions = mc.project_user_permissions(test_project_fullname)
    assert set(permissions["owners"]) == {API_USER}
    assert set(permissions["writers"]) == {API_USER, API_USER2}
    assert set(permissions["readers"]) == {API_USER, API_USER2}
    editor_support = server_has_editor_support(mc, permissions)
    if editor_support:
        assert set(permissions["editors"]) == {API_USER, API_USER2}

    mc.remove_user_permissions_from_project(test_project_fullname, [API_USER2])
    permissions = mc.project_user_permissions(test_project_fullname)
    assert permissions["owners"] == [API_USER]
    assert permissions["writers"] == [API_USER]
    assert permissions["readers"] == [API_USER]

    editor_support = server_has_editor_support(mc, permissions)
    if editor_support:
        assert permissions["editors"] == [API_USER]


def _use_wal(db_file):
    """Ensures that sqlite database is using WAL journal mode"""
    con = sqlite3.connect(db_file)
    cursor = con.cursor()
    cursor.execute("PRAGMA journal_mode=wal;")
    cursor.close()
    con.close()


def _create_test_table(db_file):
    """Creates a table called 'test' in sqlite database. Useful to simulate change of database schema."""
    con = sqlite3.connect(db_file)
    cursor = con.cursor()
    cursor.execute("CREATE TABLE test (fid SERIAL, txt TEXT);")
    cursor.execute("INSERT INTO test VALUES (123, 'hello');")
    cursor.execute("COMMIT;")


def _create_spatial_table(db_file):
    """Creates a spatial table called 'test' in sqlite database. Useful to simulate change of database schema."""
    con = sqlite3.connect(db_file)
    cursor = con.cursor()
    cursor.execute("CREATE TABLE geo_test (fid SERIAL, geometry POINT NOT NULL, txt TEXT);")
    cursor.execute(
        "INSERT INTO gpkg_contents VALUES ('geo_test', 'features','description','geo_test','2019-06-18T14:52:50.928Z',-1.08892,0.0424077,-0.363885,0.562244,4326);"
    )
    cursor.execute("INSERT INTO gpkg_geometry_columns VALUES ('geo_test','geometry','POINT',4326, 0, 0 )")
    cursor.execute("COMMIT;")


def _delete_spatial_table(db_file):
    """Drops spatial table called 'test' in sqlite database. Useful to simulate change of database schema."""
    con = sqlite3.connect(db_file)
    cursor = con.cursor()
    cursor.execute("DROP TABLE poi;")
    cursor.execute("DELETE FROM gpkg_geometry_columns WHERE table_name='poi';")
    cursor.execute("DELETE FROM gpkg_contents WHERE table_name='poi';")
    cursor.execute("COMMIT;")


def _check_test_table(db_file):
    """Checks whether the 'test' table exists and has one row - otherwise fails with an exception."""
    assert _get_table_row_count(db_file, "test") == 1


def _get_table_row_count(db_file, table):
    try:
        con_verify = sqlite3.connect(db_file)
        cursor_verify = con_verify.cursor()
        cursor_verify.execute("select count(*) from {};".format(table))
        return cursor_verify.fetchone()[0]
    finally:
        cursor_verify.close()
        con_verify.close()


def _is_file_updated(filename, changes_dict):
    """checks whether a file is listed among updated files (for pull or push changes)"""
    for f in changes_dict["updated"]:
        if f["path"] == filename:
            return True
    return False


class AnotherSqliteConn:
    """This simulates another app (e.g. QGIS) having a connection open, potentially
    with some active reader/writer.

    Note: we use a subprocess here instead of just using sqlite3 module from python
    because pygeodiff and python's sqlite3 module have their own sqlite libraries,
    and this does not work well when they are used in a single process. But if we
    use another process, things are fine. This is a limitation of how we package
    pygeodiff currently.
    """

    def __init__(self, filename):
        self.proc = subprocess.Popen(
            [
                "python3",
                os.path.join(os.path.dirname(__file__), "sqlite_con.py"),
                filename,
            ],
            stdin=subprocess.PIPE,
            stderr=subprocess.PIPE,
        )

    def run(self, cmd):
        self.proc.stdin.write(cmd.encode() + b"\n")
        self.proc.stdin.flush()

    def close(self):
        out, err = self.proc.communicate(b"stop\n")
        if self.proc.returncode != 0:
            raise ValueError("subprocess error:\n" + err.decode("utf-8"))


def test_push_gpkg_schema_change(mc):
    """Test that changes in GPKG get picked up if there were recent changes to it by another
    client and at the same time geodiff fails to find changes (a new table is added)
    """

    test_project = "test_push_gpkg_schema_change"
    project = API_USER + "/" + test_project
    project_dir = os.path.join(TMP_DIR, test_project)
    test_gpkg = os.path.join(project_dir, "test.gpkg")
    test_gpkg_basefile = os.path.join(project_dir, ".mergin", "test.gpkg")
    project_dir_verify = os.path.join(TMP_DIR, test_project + "_verify")
    test_gpkg_verify = os.path.join(project_dir_verify, "test.gpkg")

    cleanup(mc, project, [project_dir, project_dir_verify])
    # create remote project
    os.makedirs(project_dir)
    shutil.copy(os.path.join(TEST_DATA_DIR, "base.gpkg"), test_gpkg)
    # shutil.copytree(TEST_DATA_DIR, project_dir)
    mc.create_project_and_push(project, project_dir)

    mp = MerginProject(project_dir)

    mp.log.info(" // create changeset")

    mp.geodiff.create_changeset(mp.fpath("test.gpkg"), mp.fpath_meta("test.gpkg"), mp.fpath_meta("diff-0"))

    mp.log.info(" // use wal")

    _use_wal(test_gpkg)

    mp.log.info(" // make changes to DB")

    # open a connection and keep it open (qgis does this with a pool of connections too)
    acon2 = AnotherSqliteConn(test_gpkg)
    acon2.run("select count(*) from simple;")

    # add a new table to ensure that geodiff will fail due to unsupported change
    # (this simulates an independent reader/writer like GDAL)
    _create_test_table(test_gpkg)

    _check_test_table(test_gpkg)
    with pytest.raises(sqlite3.OperationalError):
        _check_test_table(test_gpkg_basefile)

    mp.log.info(" // create changeset (2)")

    # why already here there is wal recovery - it could be because of two sqlite libs linked in one executable
    # INDEED THAT WAS THE PROBLEM, now running geodiff 1.0 with shared sqlite lib seems to work fine.
    with pytest.raises(pygeodiff.geodifflib.GeoDiffLibError):
        mp.geodiff.create_changeset(mp.fpath("test.gpkg"), mp.fpath_meta("test.gpkg"), mp.fpath_meta("diff-1"))

    _check_test_table(test_gpkg)
    with pytest.raises(sqlite3.OperationalError):
        _check_test_table(test_gpkg_basefile)

    mp.log.info(" // push project")

    # push pending changes (it should include addition of the new table)
    # at this point we still have an open sqlite connection to the GPKG, so checkpointing will not work correctly)
    mc.push_project(project_dir)

    # WITH TWO SQLITE copies: fails here  (sqlite3.OperationalError: disk I/O error)  + in geodiff log: SQLITE3: (283)recovered N frames from WAL file
    _check_test_table(test_gpkg)

    # OLD: fails here when con2 is still alive: checkpointing fails and basefile has incorrect value
    _check_test_table(test_gpkg_basefile)

    # download the project to a new directory and verify the change was pushed correctly
    mc.download_project(project, project_dir_verify)

    # OLD: fails here
    _check_test_table(test_gpkg_verify)

    acon2.close()


@pytest.mark.parametrize("extra_connection", [False, True])
def test_rebase_local_schema_change(mc, extra_connection):
    """
    Checks whether a pull with failed rebase (due to local DB schema change) is handled correctly,
    i.e. a conflict file is created with the content of the local changes.
    """

    test_project = "test_rebase_local_schema_change"
    if extra_connection:
        test_project += "_extra_conn"
    project = API_USER + "/" + test_project
    project_dir = os.path.join(TMP_DIR, test_project)  # primary project dir
    project_dir_2 = os.path.join(TMP_DIR, test_project + "_2")  # concurrent project dir
    test_gpkg = os.path.join(project_dir, "test.gpkg")
    test_gpkg_basefile = os.path.join(project_dir, ".mergin", "test.gpkg")
    test_gpkg_conflict = conflicted_copy_file_name(test_gpkg, API_USER, 1)
    cleanup(mc, project, [project_dir, project_dir_2])

    os.makedirs(project_dir)
    shutil.copy(os.path.join(TEST_DATA_DIR, "base.gpkg"), test_gpkg)
    _use_wal(test_gpkg)  # make sure we use WAL, that's the more common and more difficult scenario
    mc.create_project_and_push(project, project_dir)

    if extra_connection:
        # open a connection and keep it open (qgis does this with a pool of connections too)
        con_extra = sqlite3.connect(test_gpkg)
        cursor_extra = con_extra.cursor()
        cursor_extra.execute("select count(*) from simple;")

    # Download project to the concurrent dir + add a feature + push a new version
    mc.download_project(project, project_dir_2)  # download project to concurrent dir
    mp_2 = MerginProject(project_dir_2)
    shutil.copy(os.path.join(TEST_DATA_DIR, "inserted_1_A.gpkg"), mp_2.fpath("test.gpkg"))
    mc.push_project(project_dir_2)

    # Change schema in the primary project dir
    _create_test_table(test_gpkg)

    pull_changes, push_changes, _ = mc.project_status(project_dir)
    assert _is_file_updated("test.gpkg", pull_changes)
    assert _is_file_updated("test.gpkg", push_changes)

    assert not os.path.exists(test_gpkg_conflict)

    mc.pull_project(project_dir)

    assert os.path.exists(test_gpkg_conflict)

    # check the results after pull:
    # - conflict copy should contain the new table
    # - local file + basefile should not contain the new table

    _check_test_table(test_gpkg_conflict)
    with pytest.raises(sqlite3.OperationalError):
        _check_test_table(test_gpkg_basefile)
    with pytest.raises(sqlite3.OperationalError):
        _check_test_table(test_gpkg)

    # check that the local file + basefile contain the new row, and the conflict copy doesn't

    assert _get_table_row_count(test_gpkg, "simple") == 4
    assert _get_table_row_count(test_gpkg_basefile, "simple") == 4
    assert _get_table_row_count(test_gpkg_conflict, "simple") == 3


@pytest.mark.parametrize("extra_connection", [False, True])
def test_rebase_remote_schema_change(mc, extra_connection):
    """
    Checks whether a pull with failed rebase (due to remote DB schema change) is handled correctly,
    i.e. a conflict file is created with the content of the local changes.
    """

    test_project = "test_rebase_remote_schema_change"
    if extra_connection:
        test_project += "_extra_conn"
    project = API_USER + "/" + test_project
    project_dir = os.path.join(TMP_DIR, test_project)  # primary project dir
    project_dir_2 = os.path.join(TMP_DIR, test_project + "_2")  # concurrent project dir
    test_gpkg = os.path.join(project_dir, "test.gpkg")
    test_gpkg_2 = os.path.join(project_dir_2, "test.gpkg")
    test_gpkg_basefile = os.path.join(project_dir, ".mergin", "test.gpkg")
    test_gpkg_conflict = conflicted_copy_file_name(test_gpkg, API_USER, 1)
    cleanup(mc, project, [project_dir, project_dir_2])

    os.makedirs(project_dir)
    shutil.copy(os.path.join(TEST_DATA_DIR, "base.gpkg"), test_gpkg)
    _use_wal(test_gpkg)  # make sure we use WAL, that's the more common and more difficult scenario
    mc.create_project_and_push(project, project_dir)

    # Download project to the concurrent dir + change DB schema + push a new version
    mc.download_project(project, project_dir_2)
    _create_test_table(test_gpkg_2)
    mc.push_project(project_dir_2)

    # do changes in the local DB (added a row)
    shutil.copy(os.path.join(TEST_DATA_DIR, "inserted_1_A.gpkg"), test_gpkg)
    _use_wal(test_gpkg)  # make sure we use WAL

    if extra_connection:
        # open a connection and keep it open (qgis does this with a pool of connections too)
        con_extra = sqlite3.connect(test_gpkg)
        cursor_extra = con_extra.cursor()
        cursor_extra.execute("select count(*) from simple;")

    pull_changes, push_changes, _ = mc.project_status(project_dir)
    assert _is_file_updated("test.gpkg", pull_changes)
    assert _is_file_updated("test.gpkg", push_changes)

    assert not os.path.exists(test_gpkg_conflict)

    mc.pull_project(project_dir)

    assert os.path.exists(test_gpkg_conflict)

    # check the results after pull:
    # - conflict copy should not contain the new table
    # - local file + basefile should contain the new table

    _check_test_table(test_gpkg)
    _check_test_table(test_gpkg_basefile)
    with pytest.raises(sqlite3.OperationalError):
        _check_test_table(test_gpkg_conflict)

    # check that the local file + basefile don't contain the new row, and the conflict copy does

    assert _get_table_row_count(test_gpkg, "simple") == 3
    assert _get_table_row_count(test_gpkg_basefile, "simple") == 3
    assert _get_table_row_count(test_gpkg_conflict, "simple") == 4


@pytest.mark.parametrize("extra_connection", [False, True])
def test_rebase_success(mc, extra_connection):
    """
    Checks whether a pull with successful rebase is handled correctly.
    i.e. changes are merged together and no conflict files are created.
    """

    test_project = "test_rebase_success"
    if extra_connection:
        test_project += "_extra_conn"
    project = API_USER + "/" + test_project
    project_dir = os.path.join(TMP_DIR, test_project)  # primary project dir
    project_dir_2 = os.path.join(TMP_DIR, test_project + "_2")  # concurrent project dir
    test_gpkg = os.path.join(project_dir, "test.gpkg")
    test_gpkg_2 = os.path.join(project_dir_2, "test.gpkg")
    test_gpkg_basefile = os.path.join(project_dir, ".mergin", "test.gpkg")
    test_gpkg_conflict = conflicted_copy_file_name(test_gpkg, API_USER, 1)
    cleanup(mc, project, [project_dir, project_dir_2])

    os.makedirs(project_dir)
    shutil.copy(os.path.join(TEST_DATA_DIR, "base.gpkg"), test_gpkg)
    _use_wal(test_gpkg)  # make sure we use WAL, that's the more common and more difficult scenario
    mc.create_project_and_push(project, project_dir)

    # Download project to the concurrent dir + add a row + push a new version
    mc.download_project(project, project_dir_2)
    shutil.copy(os.path.join(TEST_DATA_DIR, "inserted_1_A.gpkg"), test_gpkg_2)
    _use_wal(test_gpkg)  # make sure we use WAL
    mc.push_project(project_dir_2)

    # do changes in the local DB (added a row)
    shutil.copy(os.path.join(TEST_DATA_DIR, "inserted_1_B.gpkg"), test_gpkg)
    _use_wal(test_gpkg)  # make sure we use WAL

    if extra_connection:
        # open a connection and keep it open (qgis does this with a pool of connections too)
        con_extra = sqlite3.connect(test_gpkg)
        cursor_extra = con_extra.cursor()
        cursor_extra.execute("select count(*) from simple;")

    pull_changes, push_changes, _ = mc.project_status(project_dir)
    assert _is_file_updated("test.gpkg", pull_changes)
    assert _is_file_updated("test.gpkg", push_changes)

    assert not os.path.exists(test_gpkg_conflict)

    mc.pull_project(project_dir)

    assert not os.path.exists(test_gpkg_conflict)

    # check that the local file + basefile don't contain the new row, and the conflict copy does

    assert _get_table_row_count(test_gpkg, "simple") == 5
    assert _get_table_row_count(test_gpkg_basefile, "simple") == 4


def test_conflict_file_names():
    """
    Test generation of file names for conflicts files.
    """

    data = [
        (
            "/home/test/geo.gpkg",
            "jack",
            10,
            "/home/test/geo (conflicted copy, jack v10).gpkg",
        ),
        ("/home/test/g.pkg", "j", 0, "/home/test/g (conflicted copy, j v0).pkg"),
        (
            "home/test/geo.gpkg",
            "jack",
            10,
            "home/test/geo (conflicted copy, jack v10).gpkg",
        ),
        ("geo.gpkg", "jack", 10, "geo (conflicted copy, jack v10).gpkg"),
        ("/home/../geo.gpkg", "jack", 10, "/geo (conflicted copy, jack v10).gpkg"),
        ("/home/./geo.gpkg", "jack", 10, "/home/geo (conflicted copy, jack v10).gpkg"),
        ("/home/test/geo.gpkg", "", 10, "/home/test/geo (conflicted copy,  v10).gpkg"),
        (
            "/home/test/geo.gpkg",
            "jack",
            -1,
            "/home/test/geo (conflicted copy, jack v-1).gpkg",
        ),
        (
            "/home/test/geo.tar.gz",
            "jack",
            100,
            "/home/test/geo (conflicted copy, jack v100).tar.gz",
        ),
        ("", "jack", 1, ""),
        (
            "/home/test/survey.qgs",
            "jack",
            10,
            "/home/test/survey (conflicted copy, jack v10).qgs~",
        ),
        (
            "/home/test/survey.QGZ",
            "jack",
            10,
            "/home/test/survey (conflicted copy, jack v10).QGZ~",
        ),
    ]

    for i in data:
        file_name = conflicted_copy_file_name(i[0], i[1], i[2])
        assert file_name == i[3]

    data = [
        (
            "/home/test/geo.json",
            "jack",
            10,
            "/home/test/geo (edit conflict, jack v10).json",
        ),
        ("/home/test/g.jsn", "j", 0, "/home/test/g (edit conflict, j v0).json"),
        (
            "home/test/geo.json",
            "jack",
            10,
            "home/test/geo (edit conflict, jack v10).json",
        ),
        ("geo.json", "jack", 10, "geo (edit conflict, jack v10).json"),
        ("/home/../geo.json", "jack", 10, "/geo (edit conflict, jack v10).json"),
        ("/home/./geo.json", "jack", 10, "/home/geo (edit conflict, jack v10).json"),
        ("/home/test/geo.json", "", 10, "/home/test/geo (edit conflict,  v10).json"),
        (
            "/home/test/geo.json",
            "jack",
            -1,
            "/home/test/geo (edit conflict, jack v-1).json",
        ),
        (
            "/home/test/geo.gpkg",
            "jack",
            10,
            "/home/test/geo (edit conflict, jack v10).json",
        ),
        (
            "/home/test/geo.tar.gz",
            "jack",
            100,
            "/home/test/geo (edit conflict, jack v100).json",
        ),
        ("", "jack", 1, ""),
    ]

    for i in data:
        file_name = edit_conflict_file_name(i[0], i[1], i[2])
        assert file_name == i[3]


def test_unique_path_names():
    """
    Test generation of unique file names.
    """
    project_dir = os.path.join(TMP_DIR, "unique_file_names")

    remove_folders([project_dir])

    os.makedirs(project_dir)
    assert os.path.exists(project_dir)
    assert not any(os.scandir(project_dir))

    # Create test directory structure:
    # - folderA
    #   |- fileA.txt
    #   |- fileA (1).txt
    #   |- fileB.txt
    #   |- folderAB
    #   |- folderAB (1)
    # - file.txt
    # - another.txt
    # - another (1).txt
    # - another (2).txt
    # - arch.tar.gz
    data = {
        "folderA": {
            "files": ["fileA.txt", "fileA (1).txt", "fileB.txt"],
            "folderAB": {},
            "folderAB (1)": {},
        },
        "files": [
            "file.txt",
            "another.txt",
            "another (1).txt",
            "another (2).txt",
            "arch.tar.gz",
        ],
    }
    create_directory(project_dir, data)

    data = [
        ("file.txt", "file (1).txt"),
        ("another.txt", "another (3).txt"),
        ("folderA", "folderA (1)"),
        ("non.txt", "non.txt"),
        ("data.gpkg", "data.gpkg"),
        ("arch.tar.gz", "arch (1).tar.gz"),
        ("folderA/folder", "folderA/folder"),
        ("folderA/fileA.txt", "folderA/fileA (2).txt"),
        ("folderA/fileB.txt", "folderA/fileB (1).txt"),
        ("folderA/fileC.txt", "folderA/fileC.txt"),
        ("folderA/folderAB", "folderA/folderAB (2)"),
    ]
    for i in data:
        file_name = unique_path_name(os.path.join(project_dir, i[0]))
        assert file_name == os.path.join(project_dir, i[1])


def create_directory(root, data):
    for k, v in data.items():
        if isinstance(v, dict):
            dir_name = os.path.join(root, k)
            os.makedirs(dir_name, exist_ok=True)
            for kk in v.keys():
                create_directory(dir_name, v)
        elif isinstance(v, list):
            for file_name in v:
                open(os.path.join(root, file_name), "w").close()


@pytest.mark.skipif(sudo_works(), reason="needs working sudo")
def test_unfinished_pull(mc):
    """
    Checks whether a pull with failed rebase (due to remote DB schema change)
    and failed copy of the database file is handled correctly, i.e. an
    unfinished_pull directory is created with the content of the server changes.
    """
    test_project = "test_unfinished_pull"
    project = API_USER + "/" + test_project
    project_dir = os.path.join(TMP_DIR, test_project)  # primary project dir
    project_dir_2 = os.path.join(TMP_DIR, test_project + "_2")  # concurrent project dir
    unfinished_pull_dir = os.path.join(
        TMP_DIR, test_project, ".mergin", "unfinished_pull"
    )  # unfinished_pull dir for the primary project
    test_gpkg = os.path.join(project_dir, "test.gpkg")
    test_gpkg_2 = os.path.join(project_dir_2, "test.gpkg")
    test_gpkg_basefile = os.path.join(project_dir, ".mergin", "test.gpkg")
    test_gpkg_conflict = conflicted_copy_file_name(test_gpkg, API_USER, 2)
    test_gpkg_unfinished_pull = os.path.join(project_dir, ".mergin", "unfinished_pull", "test.gpkg")
    cleanup(mc, project, [project_dir, project_dir_2])

    os.makedirs(project_dir)
    shutil.copy(os.path.join(TEST_DATA_DIR, "base.gpkg"), test_gpkg)
    _use_wal(test_gpkg)  # make sure we use WAL, that's the more common and more difficult scenario
    mc.create_project_and_push(project, project_dir)

    # Download project to the concurrent dir + change DB schema + push a new version
    mc.download_project(project, project_dir_2)
    _create_test_table(test_gpkg_2)
    mc.push_project(project_dir_2)

    # do changes in the local DB (added a row)
    shutil.copy(os.path.join(TEST_DATA_DIR, "inserted_1_A.gpkg"), test_gpkg)
    _use_wal(test_gpkg)  # make sure we use WAL

    pull_changes, push_changes, _ = mc.project_status(project_dir)
    assert _is_file_updated("test.gpkg", pull_changes)
    assert _is_file_updated("test.gpkg", push_changes)

    assert not os.path.exists(test_gpkg_conflict)
    assert not mc.has_unfinished_pull(project_dir)

    # lock base file to emulate situation when we can't overwrite it, because
    # it is used by another process
    sudo_res = subprocess.run(["sudo", "chattr", "+i", test_gpkg])
    assert sudo_res.returncode == 0

    mc.pull_project(project_dir)

    assert not os.path.exists(test_gpkg_conflict)
    assert mc.has_unfinished_pull(project_dir)

    # check the results after pull:
    # - unfinished pull file should contain the new table
    # - local file + basefile should not contain the new table
    _check_test_table(test_gpkg_unfinished_pull)
    with pytest.raises(sqlite3.OperationalError):
        _check_test_table(test_gpkg)
    with pytest.raises(sqlite3.OperationalError):
        _check_test_table(test_gpkg_basefile)

    # check that the local file contain the new row, while basefile and server version don't
    assert _get_table_row_count(test_gpkg, "simple") == 4
    assert _get_table_row_count(test_gpkg_basefile, "simple") == 3
    assert _get_table_row_count(test_gpkg_unfinished_pull, "simple") == 3

    # unlock base file, so we can apply changes from the unfinished pull
    sudo_res = subprocess.run(["sudo", "chattr", "-i", test_gpkg])
    assert sudo_res.returncode == 0

    mc.resolve_unfinished_pull(project_dir)

    assert os.path.exists(test_gpkg_conflict)
    assert not mc.has_unfinished_pull(project_dir)

    # check the results after resolving unfinished pull:
    # - conflict copy should not contain the new table
    # - local file + basefile should contain the new table
    _check_test_table(test_gpkg)
    _check_test_table(test_gpkg_basefile)
    with pytest.raises(sqlite3.OperationalError):
        _check_test_table(test_gpkg_conflict)

    # check that the local file + basefile don't contain the new row, and the conflict copy does
    assert _get_table_row_count(test_gpkg, "simple") == 3
    assert _get_table_row_count(test_gpkg_basefile, "simple") == 3
    assert _get_table_row_count(test_gpkg_conflict, "simple") == 4


@pytest.mark.skipif(sudo_works(), reason="needs working sudo")
def test_unfinished_pull_push(mc):
    """
    Checks client behaviour when performing push and pull of the project
    in the unfinished pull state.
    """
    test_project = "test_unfinished_pull_push"
    project = API_USER + "/" + test_project
    project_dir = os.path.join(TMP_DIR, test_project)  # primary project dir
    project_dir_2 = os.path.join(TMP_DIR, test_project + "_2")  # concurrent project dir
    unfinished_pull_dir = os.path.join(
        TMP_DIR, test_project, ".mergin", "unfinished_pull"
    )  # unfinished_pull dir for the primary project
    test_gpkg = os.path.join(project_dir, "test.gpkg")
    test_gpkg_2 = os.path.join(project_dir_2, "test.gpkg")
    test_gpkg_basefile = os.path.join(project_dir, ".mergin", "test.gpkg")
    test_gpkg_conflict = conflicted_copy_file_name(test_gpkg, API_USER, 2)
    test_gpkg_unfinished_pull = os.path.join(project_dir, ".mergin", "unfinished_pull", "test.gpkg")
    cleanup(mc, project, [project_dir, project_dir_2])

    os.makedirs(project_dir)
    shutil.copy(os.path.join(TEST_DATA_DIR, "base.gpkg"), test_gpkg)
    _use_wal(test_gpkg)  # make sure we use WAL, that's the more common and more difficult scenario
    mc.create_project_and_push(project, project_dir)

    # Download project to the concurrent dir + change DB schema + push a new version
    mc.download_project(project, project_dir_2)
    _create_test_table(test_gpkg_2)
    mc.push_project(project_dir_2)

    # do changes in the local DB (added a row)
    shutil.copy(os.path.join(TEST_DATA_DIR, "inserted_1_A.gpkg"), test_gpkg)
    _use_wal(test_gpkg)  # make sure we use WAL

    pull_changes, push_changes, _ = mc.project_status(project_dir)
    assert _is_file_updated("test.gpkg", pull_changes)
    assert _is_file_updated("test.gpkg", push_changes)

    assert not os.path.exists(test_gpkg_conflict)
    assert not mc.has_unfinished_pull(project_dir)

    # lock base file to emulate situation when we can't overwrite it, because
    # it is used by another process
    sudo_res = subprocess.run(["sudo", "chattr", "+i", test_gpkg])
    assert sudo_res.returncode == 0

    mc.pull_project(project_dir)

    assert not os.path.exists(test_gpkg_conflict)
    assert mc.has_unfinished_pull(project_dir)

    # check the results after pull:
    # - unfinished pull file should contain the new table
    # - local file + basefile should not contain the new table
    _check_test_table(test_gpkg_unfinished_pull)
    with pytest.raises(sqlite3.OperationalError):
        _check_test_table(test_gpkg)
    with pytest.raises(sqlite3.OperationalError):
        _check_test_table(test_gpkg_basefile)

    # check that the local file contain the new row, while basefile and server version don't
    assert _get_table_row_count(test_gpkg, "simple") == 4
    assert _get_table_row_count(test_gpkg_basefile, "simple") == 3
    assert _get_table_row_count(test_gpkg_unfinished_pull, "simple") == 3

    # attempt to push project in the unfinished pull state should
    # fail with ClientError
    with pytest.raises(ClientError):
        mc.push_project(project_dir)

    # attempt to pull project in the unfinished pull state should
    # fail with ClientError if unfinished pull can not be resolved
    with pytest.raises(ClientError):
        mc.pull_project(project_dir)

    # unlock base file, so we can apply changes from the unfinished pull
    sudo_res = subprocess.run(["sudo", "chattr", "-i", test_gpkg])
    assert sudo_res.returncode == 0

    # perform pull. This should resolve unfinished pull first and then
    # collect data from the server
    mc.pull_project(project_dir)

    assert os.path.exists(test_gpkg_conflict)
    assert not mc.has_unfinished_pull(project_dir)

    # check the results after resolving unfinished pull:
    # - conflict copy should not contain the new table
    # - local file + basefile should contain the new table
    _check_test_table(test_gpkg)
    _check_test_table(test_gpkg_basefile)
    with pytest.raises(sqlite3.OperationalError):
        _check_test_table(test_gpkg_conflict)

    # check that the local file + basefile don't contain the new row, and the conflict copy does
    assert _get_table_row_count(test_gpkg, "simple") == 3
    assert _get_table_row_count(test_gpkg_basefile, "simple") == 3
    assert _get_table_row_count(test_gpkg_conflict, "simple") == 4


def test_project_versions_list(mc):
    """Test getting project versions in various ranges"""
    test_project = "test_project_versions"
    project = API_USER + "/" + test_project
    project_dir = os.path.join(TMP_DIR, test_project)
    create_versioned_project(mc, test_project, project_dir, "base.gpkg")
    project_info = mc.project_info(project)
    assert project_info["version"] == "v5"

    # get all versions
    versions = mc.project_versions(project)
    assert len(versions) == 5
    assert versions[0]["name"] == "v1"
    assert versions[-1]["name"] == "v5"

    # get first 3 versions
    versions = mc.project_versions(project, to="v3")
    assert len(versions) == 3
    assert versions[-1]["name"] == "v3"

    # get last 2 versions
    versions = mc.project_versions(project, since="v4")
    assert len(versions) == 2
    assert versions[0]["name"] == "v4"

    # get range v2-v4
    versions = mc.project_versions(project, since="v2", to="v4")
    assert len(versions) == 3
    assert versions[0]["name"] == "v2"
    assert versions[-1]["name"] == "v4"

    versions_count = mc.project_versions_count(project)
    assert versions_count == 5

    versions, _ = mc.paginated_project_versions(project, page=1, descending=True)
    assert len(versions) == 5
    assert versions[0]["name"] == "v5"
    assert versions[-1]["name"] == "v1"


def test_report(mc):
    test_project = "test_report"
    project = API_USER + "/" + test_project
    project_dir = os.path.join(TMP_DIR, test_project)
    f_updated = "base.gpkg"
    mp = create_versioned_project(mc, test_project, project_dir, f_updated, remove=False, overwrite=True)

    # create report for between versions 2 and 4
    directory = mp.dir
    since = "v2"
    to = "v4"
    proj_name = project.replace(os.path.sep, "-")
    report_file = os.path.join(TMP_DIR, "report", f"{proj_name}-{since}-{to}.csv")
    if os.path.exists(report_file):
        os.remove(report_file)
    warnings = create_report(mc, directory, since, to, report_file)
    assert os.path.exists(report_file)
    assert not warnings
    # assert headers and content in report file
    with open(report_file, "r") as rf:
        content = rf.read()
        headers = ",".join(
            [
                "file",
                "table",
                "author",
                "date",
                "time",
                "version",
                "operation",
                "length",
                "area",
                "count",
            ]
        )
        assert headers in content
        assert f"base.gpkg,simple,{API_USER}" in content
        assert "v3,update,,,2" in content
        # files not edited are not in reports
        assert "inserted_1_A.gpkg" not in content

    # create report between versions 2 and latest version (which is version 5)
    warnings = create_report(mc, directory, since, "", report_file)
    assert warnings

    # do report for v1 with added files and v5 with overwritten file
    warnings = create_report(mc, directory, "v1", "v5", report_file)
    assert warnings

    # rm local Mergin Maps project and try again
    shutil.rmtree(directory)
    with pytest.raises(InvalidProject):
        create_report(mc, directory, since, to, report_file)


def test_user_permissions(mc, mc2):
    """
    Test retrieving user permissions
    """
    test_project = "test_permissions"
    test_project_fullname = API_USER2 + "/" + test_project

    # cleanups
    project_dir = os.path.join(TMP_DIR, test_project, API_USER)
    cleanup(mc, test_project_fullname, [project_dir])
    cleanup(mc2, test_project_fullname, [project_dir])

    # create new (empty) project on server
    mc2.create_project(test_project)

    # Add reader access to another client
    project_info = get_project_info(mc2, API_USER2, test_project)
    access = project_info["access"]
    access["readersnames"].append(API_USER)
    mc2.set_project_access(test_project_fullname, access)

    # reader should not have write access
    assert not mc.has_writing_permissions(test_project_fullname)

    # Add writer access to another client
    project_info = get_project_info(mc2, API_USER2, test_project)
    access = project_info["access"]
    access["writersnames"].append(API_USER)
    mc2.set_project_access(test_project_fullname, access)

    # now user shold have write access
    assert mc.has_writing_permissions(test_project_fullname)

    # owner should have write access
    assert mc2.has_writing_permissions(test_project_fullname)


def test_report_failure(mc):
    """Check that report generated without errors when a table was added
    and then deleted.
    """
    test_project = "test_report_failure"
    project = API_USER + "/" + test_project
    project_dir = os.path.join(TMP_DIR, test_project)  # primary project dir
    test_gpkg = os.path.join(project_dir, "test.gpkg")
    report_file = os.path.join(TMP_DIR, "report.csv")

    cleanup(mc, project, [project_dir])

    os.makedirs(project_dir)
    shutil.copy(os.path.join(TEST_DATA_DIR, "base.gpkg"), test_gpkg)
    mc.create_project_and_push(project, project_dir)

    shutil.copy(os.path.join(TEST_DATA_DIR, "inserted_1_A.gpkg"), test_gpkg)
    mc.push_project(project_dir)

    # add a new table to the geopackage
    shutil.copy(os.path.join(TEST_DATA_DIR, "two_tables.gpkg"), test_gpkg)
    mc.push_project(project_dir)

    shutil.copy(os.path.join(TEST_DATA_DIR, "two_tables_1_A.gpkg"), test_gpkg)
    mc.push_project(project_dir)

    warnings = create_report(mc, project_dir, "v1", "v4", report_file)
    assert warnings

    shutil.copy(os.path.join(TEST_DATA_DIR, "two_tables_drop.gpkg"), test_gpkg)
    mc.push_project(project_dir)

    warnings = create_report(mc, project_dir, "v1", "v5", report_file)
    assert warnings


def test_changesets_download(mc):
    """Check that downloading diffs works correctly, including case when
    changesets are cached.
    """
    test_project = "test_changesets_download"
    project = API_USER + "/" + test_project
    project_dir = os.path.join(TMP_DIR, test_project)  # primary project dir
    test_gpkg = "test.gpkg"
    file_path = os.path.join(project_dir, "test.gpkg")
    download_dir = os.path.join(TMP_DIR, "changesets")

    cleanup(mc, project, [project_dir])

    os.makedirs(project_dir, exist_ok=True)
    shutil.copy(os.path.join(TEST_DATA_DIR, "base.gpkg"), file_path)
    mc.create_project_and_push(project, project_dir)

    shutil.copy(os.path.join(TEST_DATA_DIR, "inserted_1_A.gpkg"), file_path)
    mc.push_project(project_dir)

    shutil.copy(os.path.join(TEST_DATA_DIR, "inserted_1_A_mod.gpkg"), file_path)
    mc.push_project(project_dir)

    mp = MerginProject(project_dir)

    os.makedirs(download_dir, exist_ok=True)
    diff_file = os.path.join(download_dir, "base-v1-2.diff")
    mc.get_file_diff(project_dir, test_gpkg, diff_file, "v1", "v2")
    assert os.path.exists(diff_file)
    assert mp.geodiff.has_changes(diff_file)
    assert mp.geodiff.changes_count(diff_file) == 1

    diff_file = os.path.join(download_dir, "base-v2-3.diff")
    mc.get_file_diff(project_dir, test_gpkg, diff_file, "v2", "v3")
    assert os.path.exists(diff_file)
    assert mp.geodiff.has_changes(diff_file)
    assert mp.geodiff.changes_count(diff_file) == 2

    # even if changesets were cached and were not downloaded destination
    # file should be created and contain a valid changeset
    diff_file = os.path.join(download_dir, "base-all.diff")
    mc.get_file_diff(project_dir, test_gpkg, diff_file, "v1", "v3")
    assert os.path.exists(diff_file)
    assert mp.geodiff.has_changes(diff_file)
    assert mp.geodiff.changes_count(diff_file) == 3


def test_version_info(mc):
    """Check retrieving detailed information about single project version."""
    test_project = "test_version_info"
    project = API_USER + "/" + test_project
    project_dir = os.path.join(TMP_DIR, test_project)  # primary project dir
    test_gpkg = "test.gpkg"
    file_path = os.path.join(project_dir, test_gpkg)

    cleanup(mc, project, [project_dir])

    os.makedirs(project_dir, exist_ok=True)
    shutil.copy(os.path.join(TEST_DATA_DIR, "base.gpkg"), file_path)
    mc.create_project_and_push(project, project_dir)

    shutil.copy(os.path.join(TEST_DATA_DIR, "inserted_1_A.gpkg"), file_path)
    mc.push_project(project_dir)

    shutil.copy(os.path.join(TEST_DATA_DIR, "inserted_1_A_mod.gpkg"), file_path)
    mc.push_project(project_dir)
    project_info = mc.project_info(project)
    info = mc.project_version_info(project_info.get("id"), "v2")
    assert info["namespace"] == API_USER
    assert info["project_name"] == test_project
    assert info["name"] == "v2"
    assert info["author"] == API_USER
    created = datetime.strptime(info["created"], "%Y-%m-%dT%H:%M:%SZ")
    assert created.date() == date.today()
    assert info["changes"]["updated"][0]["size"] == 98304


def test_clean_diff_files(mc):
    test_project = "test_clean"
    project = API_USER + "/" + test_project
    project_dir = os.path.join(TMP_DIR, test_project)  # primary project dir for updates
    project_dir_2 = os.path.join(TMP_DIR, test_project + "_2")  # concurrent project dir

    cleanup(mc, project, [project_dir, project_dir_2])
    # create remote project
    shutil.copytree(TEST_DATA_DIR, project_dir)
    mc.create_project_and_push(project, project_dir)

    # test push changes with diffs:
    mp = MerginProject(project_dir)
    f_updated = "base.gpkg"
    # step 1) base.gpkg updated to inserted_1_A (inserted A feature)
    shutil.move(mp.fpath(f_updated), mp.fpath_meta(f_updated))  # make local copy for changeset calculation
    shutil.copy(mp.fpath("inserted_1_A.gpkg"), mp.fpath(f_updated))
    mc.push_project(project_dir)

    diff_files = glob.glob("*-diff-*", root_dir=os.path.split(mp.fpath_meta("inserted_1_A.gpkg"))[0])

    assert diff_files == []


def test_reset_local_changes(mc: MerginClient):
    test_project = f"test_reset_local_changes"
    project = API_USER + "/" + test_project
    project_dir = os.path.join(TMP_DIR, test_project)  # primary project dir for updates
    project_dir_2 = os.path.join(TMP_DIR, test_project + "_v2")  # primary project dir for updates

    cleanup(mc, project, [project_dir])
    # create remote project
    shutil.copytree(TEST_DATA_DIR, project_dir)
    mc.create_project_and_push(test_project, project_dir)

    # test push changes with diffs:
    mp = MerginProject(project_dir)

    # test with no changes, should pass by doing nothing
    mc.reset_local_changes(project_dir)

    f_updated = "base.gpkg"
    shutil.copy(mp.fpath("inserted_1_A.gpkg"), mp.fpath(f_updated))
    shutil.copy(mp.fpath("test.txt"), mp.fpath("new_test.txt"))
    shutil.copy(mp.fpath("test.txt"), mp.fpath("new_dir/new_test.txt"))
    os.remove(mp.fpath("test.txt"))
    os.remove(mp.fpath("test_dir/test2.txt"))
    with open(mp.fpath("test3.txt"), mode="a", encoding="utf-8") as file:
        file.write(" Add some text.")

    # push changes prior to reset
    mp = MerginProject(project_dir)
    push_changes = mp.get_push_changes()

    assert len(push_changes["added"]) == 2
    assert len(push_changes["removed"]) == 2
    assert len(push_changes["updated"]) == 2

    # reset all files back
    mc.reset_local_changes(project_dir)

    # push changes after the reset
    mp = MerginProject(project_dir)
    push_changes = mp.get_push_changes()

    assert len(push_changes["added"]) == 0
    assert len(push_changes["removed"]) == 0
    assert len(push_changes["updated"]) == 0

    cleanup(mc, project, [project_dir])
    # create remote project
    shutil.copytree(TEST_DATA_DIR, project_dir)
    mc.create_project_and_push(test_project, project_dir)

    # test push changes with diffs:
    mp = MerginProject(project_dir)

    shutil.copy(mp.fpath("inserted_1_A.gpkg"), mp.fpath(f_updated))
    shutil.copy(mp.fpath("test.txt"), mp.fpath("new_test.txt"))
    shutil.copy(mp.fpath("test.txt"), mp.fpath("new_dir/new_test.txt"))
    os.remove(mp.fpath("test.txt"))
    os.remove(mp.fpath("test_dir/test2.txt"))

    # push changes prior to reset
    mp = MerginProject(project_dir)
    push_changes = mp.get_push_changes()

    assert len(push_changes["added"]) == 2
    assert len(push_changes["removed"]) == 2
    assert len(push_changes["updated"]) == 1

    # reset local changes only to certain files, one added and one removed
    mc.reset_local_changes(project_dir, files_to_reset=["new_test.txt", "test_dir/test2.txt"])

    # push changes after the reset
    mp = MerginProject(project_dir)
    push_changes = mp.get_push_changes()

    assert len(push_changes["added"]) == 1
    assert len(push_changes["removed"]) == 1
    assert len(push_changes["updated"]) == 1

    cleanup(mc, project, [project_dir, project_dir_2])
    # create remote project
    shutil.copytree(TEST_DATA_DIR, project_dir)
    mc.create_project_and_push(test_project, project_dir)

    # test push changes with diffs:
    mp = MerginProject(project_dir)

    # make changes creating two another versions
    shutil.copy(mp.fpath("inserted_1_A.gpkg"), mp.fpath(f_updated))
    mc.push_project(project_dir)
    shutil.copy(mp.fpath("test.txt"), mp.fpath("new_test.txt"))
    shutil.copy(mp.fpath("test.txt"), mp.fpath("new_dir/new_test.txt"))
    mc.push_project(project_dir)
    os.remove(mp.fpath("test.txt"))
    os.remove(mp.fpath("test_dir/test2.txt"))

    # download version 2 and create MerginProject for it
    mc.download_project(project, project_dir_2, version="v2")
    mp = MerginProject(project_dir_2)

    # make some changes
    shutil.copy(mp.fpath("test.txt"), mp.fpath("new_test.txt"))
    shutil.copy(mp.fpath("test.txt"), mp.fpath("new_dir/new_test.txt"))
    os.remove(mp.fpath("test.txt"))
    os.remove(mp.fpath("test_dir/test2.txt"))

    # check changes
    push_changes = mp.get_push_changes()
    assert len(push_changes["added"]) == 2
    assert len(push_changes["removed"]) == 2
    assert len(push_changes["updated"]) == 0

    # reset back to original version we had - v2
    mc.reset_local_changes(project_dir_2)

    # push changes after the reset - should be none
    push_changes = mp.get_push_changes()
    assert len(push_changes["added"]) == 0
    assert len(push_changes["removed"]) == 0
    assert len(push_changes["updated"]) == 0


def test_project_metadata(mc):
    test_project = "test_project_metadata"
    project = API_USER + "/" + test_project
    project_dir = os.path.join(TMP_DIR, test_project)

    cleanup(mc, project, [project_dir])

    # prepare local project
    shutil.copytree(TEST_DATA_DIR, project_dir)

    # copy metadata in old format
    os.makedirs(os.path.join(project_dir, ".mergin"), exist_ok=True)
    metadata_file = os.path.join(project_dir, "old_metadata.json")
    # rewrite metadata nemespace to prevent failing tests with other user than test_plugin
    with open(metadata_file, "r") as f:
        metadata = json.load(f)
    metadata["name"] = f"{API_USER}/{test_project}"
    project_metadata_file = os.path.join(project_dir, ".mergin", "mergin.json")
    with open(project_metadata_file, "w") as f:
        json.dump(metadata, f, indent=2)

    # verify we have correct metadata
    mp = MerginProject(project_dir)
    assert mp.project_full_name() == f"{API_USER}/{test_project}"
    assert mp.project_name() == test_project
    assert mp.workspace_name() == API_USER
    assert mp.version() == "v0"

    # copy metadata in new format
    metadata_file = os.path.join(project_dir, "new_metadata.json")
    # rewrite metadata nemespace to prevent failing tests with other user than test_plugin
    with open(metadata_file, "r") as f:
        metadata = json.load(f)
    metadata["namespace"] = API_USER
    with open(project_metadata_file, "w") as f:
        json.dump(metadata, f, indent=2)

    # verify we have correct metadata
    mp = MerginProject(project_dir)
    assert mp.project_full_name() == f"{API_USER}/{test_project}"
    assert mp.project_name() == test_project
    assert mp.workspace_name() == API_USER
    assert mp.version() == "v0"


def test_project_rename(mc: MerginClient):
    """Check project can be renamed"""

    test_project = "test_project_rename"
    test_project_renamed = "test_project_renamed"
    project = API_USER + "/" + test_project
    project_renamed = API_USER + "/" + test_project_renamed

    project_dir = os.path.join(TMP_DIR, test_project)  # primary project dir

    cleanup(mc, project, [project_dir])
    cleanup(mc, project_renamed, [])

    shutil.copytree(TEST_DATA_DIR, project_dir)
    mc.create_project_and_push(project, project_dir)

    # renamed project does not exist
    with pytest.raises(ClientError, match="The requested URL was not found on the server"):
        info = mc.project_info(project_renamed)

    # rename
    mc.rename_project(project, test_project_renamed)

    # validate project info
    project_info = mc.project_info(project_renamed)
    assert project_info["version"] == "v1"
    assert project_info["name"] == test_project_renamed
    assert project_info["namespace"] == API_USER
    with pytest.raises(ClientError, match="The requested URL was not found on the server"):
        mc.project_info(project)

    # recreate project
    cleanup(mc, project, [project_dir])
    shutil.copytree(TEST_DATA_DIR, project_dir)
    mc.create_project_and_push(project, project_dir)

    # rename to existing name - created previously
    mc.project_info(project_renamed)
    with pytest.raises(ClientError, match="Name already exist within workspace"):
        mc.rename_project(project, test_project_renamed)

    # cannot rename project that does not exist
    with pytest.raises(ClientError, match="The requested URL was not found on the server."):
        mc.rename_project(API_USER + "/" + "non_existing_project", "new_project")

    # cannot rename with full project name
    with pytest.raises(
        ClientError,
        match="Project's new name should be without workspace specification",
    ):
        mc.rename_project(project, "workspace" + "/" + test_project_renamed)


def test_download_files(mc: MerginClient):
    """Test downloading files at specified versions."""
    test_project = "test_download_files"
    project = API_USER + "/" + test_project
    project_dir = os.path.join(TMP_DIR, test_project)
    f_updated = "base.gpkg"
    download_dir = os.path.join(TMP_DIR, "test-download-files-tmp")

    cleanup(mc, project, [project_dir, download_dir])

    mp = create_versioned_project(mc, test_project, project_dir, f_updated)

    project_info = mc.project_info(project)
    assert project_info["version"] == "v5"
    assert project_info["id"] == mp.project_id()

    # Versioned file should have the following content at versions 2-4
    expected_content = (
        "inserted_1_A.gpkg",
        "inserted_1_A_mod.gpkg",
        "inserted_1_B.gpkg",
    )

    downloaded_file = os.path.join(download_dir, f_updated)

    # if output_paths is specified look at that location
    for ver in range(2, 5):
        mc.download_files(project_dir, [f_updated], [downloaded_file], version=f"v{ver}")
        expected = os.path.join(TEST_DATA_DIR, expected_content[ver - 2])  # GeoPackage with expected content
        assert check_gpkg_same_content(mp, downloaded_file, expected)

    # if output_paths is not specified look in the mergin project folder
    for ver in range(2, 5):
        mc.download_files(project_dir, [f_updated], version=f"v{ver}")
        expected = os.path.join(TEST_DATA_DIR, expected_content[ver - 2])  # GeoPackage with expected content
        assert check_gpkg_same_content(mp, mp.fpath(f_updated), expected)

    # download two files from v1 and check their content
    file_2 = "test.txt"
    downloaded_file_2 = os.path.join(download_dir, file_2)

    mc.download_files(
        project_dir,
        [f_updated, file_2],
        [downloaded_file, downloaded_file_2],
        version="v1",
    )
    assert check_gpkg_same_content(mp, downloaded_file, os.path.join(TEST_DATA_DIR, f_updated))

    with open(os.path.join(TEST_DATA_DIR, file_2), mode="r", encoding="utf-8") as file:
        content_exp = file.read()

    with open(os.path.join(download_dir, file_2), mode="r", encoding="utf-8") as file:
        content = file.read()
    assert content_exp == content

    # make sure there will be exception raised if a file doesn't exist in the version
    with pytest.raises(ClientError, match=f"No \\[{f_updated}\\] exists at version v5"):
        mc.download_files(project_dir, [f_updated], version="v5")

    with pytest.raises(ClientError, match=f"No \\[non_existing\\.file\\] exists at version v3"):
        mc.download_files(project_dir, [f_updated, "non_existing.file"], version="v3")


def test_download_failure(mc):
    test_project = "test_download_failure"
    project = API_USER + "/" + test_project
    project_dir = os.path.join(TMP_DIR, test_project)
    download_dir = os.path.join(TMP_DIR, "download", test_project)

    cleanup(mc, project, [project_dir, download_dir])
    # prepare local project
    shutil.copytree(TEST_DATA_DIR, project_dir)

    # create remote project
    mc.create_project_and_push(test_project, directory=project_dir)

    # download project async
    with pytest.raises(IsADirectoryError):
        job = download_project_async(mc, project, download_dir)
        os.makedirs(os.path.join(download_dir, "base.gpkg.0"))
        download_project_wait(job)
        download_project_finalize(job)

    assert job.failure_log_file is not None
    with open(job.failure_log_file, "r", encoding="utf-8") as f:
        content = f.read()
        assert "Traceback" in content

    # active waiting
    remove_folders([download_dir])
    job = download_project_async(mc, project, download_dir)
    os.makedirs(os.path.join(download_dir, "base.gpkg.0"))
    with pytest.raises(IsADirectoryError):
        while True:
            assert download_project_is_running(job)

    download_project_cancel(job)  # to clean up things

    assert job.failure_log_file is not None
    with open(job.failure_log_file, "r", encoding="utf-8") as f:
        content = f.read()
        assert "Traceback" in content


# TODO: consider to use separate test_editor.py file for tests that require editor
def test_editor(mc: MerginClient):
    """Test editor handler class and push with editor"""

    project_info = {"role": "editor"}
    if not mc.has_editor_support():
        assert is_editor_enabled(mc, project_info) is False
        return

    # mock that user is editor
    project_info["role"] = EDITOR_ROLE_NAME
    assert is_editor_enabled(mc, project_info) is True

    # unit test for editor methods
    qgs_changeset = {
        "added": [{"path": "/folder/project.new.Qgz"}],
        "updated": [{"path": "/folder/project.updated.Qgs"}],
        "removed": [{"path": "/folder/project.removed.qgs"}],
    }
    qgs_changeset = filter_changes(mc, project_info, qgs_changeset)
    assert sum(len(v) for v in qgs_changeset.values()) == 2


def test_editor_push(mc: MerginClient, mc2: MerginClient):
    """Test push with editor"""
    if not mc.has_editor_support():
        return
    test_project = "test_editor_push"
    test_project_fullname = API_USER + "/" + test_project
    project = API_USER + "/" + test_project
    project_dir = os.path.join(TMP_DIR, test_project)
    project_dir2 = os.path.join(TMP_DIR, test_project + "_2")
    cleanup(mc, project, [project_dir, project_dir2])

    # create new (empty) project on server
    # TODO: return project_info from create project, don't use project_full name for project info, instead returned id of project
    mc.create_project(test_project)
    mc.add_user_permissions_to_project(project, [API_USER2], "editor")
    # download empty project
    mc2.download_project(test_project_fullname, project_dir)

    # editor is starting to adding qgis files and "normal" file
    qgs_file_name = "test.qgs"
    txt_file_name = "test.txt"
    gpkg_file_name = "base.gpkg"
    files_to_push = [txt_file_name, gpkg_file_name]
    for file in files_to_push:
        shutil.copy(os.path.join(TEST_DATA_DIR, file), project_dir)
    # it's possible to push allowed files if editor
    mc2.push_project(project_dir)
    project_info = mc2.project_info(test_project_fullname)
    assert len(project_info.get("files")) == len(files_to_push)  # ggs is not pushed
    # find pushed files in server
    assert any(file["path"] == txt_file_name for file in project_info.get("files")) is True
    assert any(file["path"] == gpkg_file_name for file in project_info.get("files")) is True
    pull_changes, push_changes, push_changes_summary = mc.project_status(project_dir)
    assert not sum(len(v) for v in pull_changes.values())
    assert not sum(len(v) for v in push_changes.values())

    # editor is trying to push row to gpkg file -> it's possible
    shutil.copy(
        os.path.join(TEST_DATA_DIR, "inserted_1_A.gpkg"),
        os.path.join(project_dir, gpkg_file_name),
    )
    mc2.push_project(project_dir)
    project_info = mc2.project_info(test_project_fullname)
    pull_changes, push_changes, push_changes_summary = mc.project_status(project_dir)
    assert any(file["path"] == gpkg_file_name for file in project_info.get("files")) is True
    assert any(file["path"] == gpkg_file_name for file in push_changes.get("updated")) is False

    # add qgis file as editor
    shutil.copy(os.path.join(TEST_DATA_DIR, qgs_file_name), project_dir)
    with pytest.raises(ClientError, match=f"You do not have permissions for this project"):
        mc2.push_project(project_dir)
    mc.push_project(project_dir)

    # editor is trying to update qgis file
    with open(os.path.join(project_dir, qgs_file_name), "a") as f:
        f.write("Editor is here!")
    project_info = mc2.project_info(test_project_fullname)
    pull_changes, push_changes, push_changes_summary = mc.project_status(project_dir)
    # ggs is still waiting to push
    assert any(file["path"] == qgs_file_name for file in push_changes.get("updated")) is True

    # push as owner do cleanup local changes and preparation to conflicited copy simulate
    mc.push_project(project_dir)

    # simulate conflicting copy of qgis file
    # Push from dir2 changes to qgis file
    mc.download_project(test_project_fullname, project_dir2)
    with open(os.path.join(project_dir2, qgs_file_name), "a") as f:
        f.write("C server version")
    mc.push_project(project_dir2)
    # editor is editing qgs file too in dir
    with open(os.path.join(project_dir, qgs_file_name), "a") as f:
        f.write("B local version")
    mc2.pull_project(project_dir)
    conflicted_file = None
    for project_file in os.listdir(project_dir):
        _, ext = os.path.splitext(project_file)
        if ext == ".qgs~":
            conflicted_file = project_file
    # There is no conflicted qgs file
    assert conflicted_file is None


def test_error_push_already_named_project(mc: MerginClient):
    test_project = "test_push_already_existing"
    project_dir = os.path.join(TMP_DIR, test_project)

    with pytest.raises(ClientError) as e:
        mc.create_project_and_push(test_project, project_dir)
    assert e.value.detail == "Project with the same name already exists"
    assert e.value.http_error == 409
    assert e.value.http_method == "POST"
    assert e.value.url == f"{mc.url}v1/project/{API_USER}"


def test_error_projects_limit_hit(mcStorage: MerginClient):
    test_project = "project_above_projects_limit"
    test_project_fullname = STORAGE_WORKSPACE + "/" + test_project
    project_dir = os.path.join(TMP_DIR, test_project, API_USER)
    cleanup(mcStorage, test_project, [project_dir])

    client_workspace = None
    for workspace in mcStorage.workspaces_list():
        if workspace["name"] == STORAGE_WORKSPACE:
            client_workspace = workspace
            break
    client_workspace_id = client_workspace["id"]
    client_workspace_storage = client_workspace["storage"]
    mcStorage.patch(
        f"/v1/tests/workspaces/{client_workspace_id}",
        {"limits_override": {**get_limit_overrides(client_workspace_storage), "projects": 0}},
        {"Content-Type": "application/json"},
    )

    with pytest.raises(ClientError) as e:
        mcStorage.create_project_and_push(test_project_fullname, project_dir)
    assert e.value.server_code == ErrorCode.ProjectsLimitHit.value
    assert (
        e.value.detail
        == "Maximum number of projects is reached. Please upgrade your subscription to create new projects (ProjectsLimitHit)"
    )
    assert e.value.http_error == 422
    assert e.value.http_method == "POST"
<<<<<<< HEAD
    assert e.value.url == f"{mcStorage.url}v1/project/testpluginstorage"
=======
    assert e.value.url == f"{mcStorage.url}v1/project/testpluginstorage"


# TODO: refactor tests to create workspaces on each run and apply test_error_monthly_contributors_limit_hit
def test_error_monthly_contributors_limit_hit(mcStorage: MerginClient):
    test_project = "test_monthly_contributors_limit_hit"
    project_dir = os.path.join(TMP_DIR, test_project)
    test_project_fullname = STORAGE_WORKSPACE + "/" + test_project
    cleanup(mcStorage, test_project_fullname, [project_dir])

    client_workspace = None
    for workspace in mcStorage.workspaces_list():
        if workspace["name"] == STORAGE_WORKSPACE:
            client_workspace = workspace
            break

    client_workspace_id = client_workspace["id"]
    client_workspace_storage = client_workspace["storage"]
    mcStorage.patch(
        f"/v1/tests/workspaces/{client_workspace_id}",
        {"limits_override": {**get_limit_overrides(client_workspace_storage), "monthly_contributors": 0}},
        {"Content-Type": "application/json"},
    )

    mcStorage.create_project_and_push(test_project_fullname, project_dir)
    shutil.copy(os.path.join(TEST_DATA_DIR, "test.txt"), project_dir)
    with pytest.raises(ClientError) as e:
        mcStorage.push_project(project_dir)

    assert e.value.server_code == ErrorCode.MonthlyContributorsLimitHit.value
    assert e.value.detail == (
        "Maximum number of workspace contributors is reached. "
        "Please upgrade your subscription to push changes or create projects. (MonthlyContributorsLimitHit)"
    )
    assert e.value.http_error == 422
    assert e.value.http_method == "POST"
    assert e.value.url == f"{mcStorage.url}v1/project/push/testpluginstorage/{test_project}"
    assert e.value.server_response.get("contributors_quota") == 0


def test_workspace_requests(mc2: MerginClient):
    test_project = "test_permissions"
    test_project_fullname = API_USER2 + "/" + test_project

    project_info = mc2.project_info(test_project_fullname)
    ws_id = project_info.get("workspace_id")

    usage = mc2.workspace_usage(ws_id)
    # Check type and common value
    assert type(usage) == dict
    assert usage["api"]["allowed"] == True
    assert usage["history"]["quota"] == 214748364800
    assert usage["history"]["usage"] == 0

    service = mc2.workspace_service(ws_id)
    # Check type and common value
    assert type(service) == dict
    assert service["action_required"] == False
    assert service["plan"]
    assert service["plan"]["is_paid_plan"] == False
    assert service["plan"]["product_id"] == None
    assert service["plan"]["type"] == "custom"
    assert service["subscription"] == None
>>>>>>> 0413f863
<|MERGE_RESOLUTION|>--- conflicted
+++ resolved
@@ -2716,48 +2716,7 @@
     )
     assert e.value.http_error == 422
     assert e.value.http_method == "POST"
-<<<<<<< HEAD
     assert e.value.url == f"{mcStorage.url}v1/project/testpluginstorage"
-=======
-    assert e.value.url == f"{mcStorage.url}v1/project/testpluginstorage"
-
-
-# TODO: refactor tests to create workspaces on each run and apply test_error_monthly_contributors_limit_hit
-def test_error_monthly_contributors_limit_hit(mcStorage: MerginClient):
-    test_project = "test_monthly_contributors_limit_hit"
-    project_dir = os.path.join(TMP_DIR, test_project)
-    test_project_fullname = STORAGE_WORKSPACE + "/" + test_project
-    cleanup(mcStorage, test_project_fullname, [project_dir])
-
-    client_workspace = None
-    for workspace in mcStorage.workspaces_list():
-        if workspace["name"] == STORAGE_WORKSPACE:
-            client_workspace = workspace
-            break
-
-    client_workspace_id = client_workspace["id"]
-    client_workspace_storage = client_workspace["storage"]
-    mcStorage.patch(
-        f"/v1/tests/workspaces/{client_workspace_id}",
-        {"limits_override": {**get_limit_overrides(client_workspace_storage), "monthly_contributors": 0}},
-        {"Content-Type": "application/json"},
-    )
-
-    mcStorage.create_project_and_push(test_project_fullname, project_dir)
-    shutil.copy(os.path.join(TEST_DATA_DIR, "test.txt"), project_dir)
-    with pytest.raises(ClientError) as e:
-        mcStorage.push_project(project_dir)
-
-    assert e.value.server_code == ErrorCode.MonthlyContributorsLimitHit.value
-    assert e.value.detail == (
-        "Maximum number of workspace contributors is reached. "
-        "Please upgrade your subscription to push changes or create projects. (MonthlyContributorsLimitHit)"
-    )
-    assert e.value.http_error == 422
-    assert e.value.http_method == "POST"
-    assert e.value.url == f"{mcStorage.url}v1/project/push/testpluginstorage/{test_project}"
-    assert e.value.server_response.get("contributors_quota") == 0
-
 
 def test_workspace_requests(mc2: MerginClient):
     test_project = "test_permissions"
@@ -2782,4 +2741,3 @@
     assert service["plan"]["product_id"] == None
     assert service["plan"]["type"] == "custom"
     assert service["subscription"] == None
->>>>>>> 0413f863
