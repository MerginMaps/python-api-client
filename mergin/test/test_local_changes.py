--- conflicted
+++ resolved
@@ -2,11 +2,7 @@
 import pytest
 from unittest.mock import patch
 
-<<<<<<< HEAD
-from ..local_changes import ChangesValidationError, FileChange, LocalPojectChanges, MAX_UPLOAD_CHANGES
-=======
-from ..local_changes import FileChange, LocalProjectChanges
->>>>>>> 7dbed14f
+from ..local_changes import ChangesValidationError, FileChange, LocalProjectChanges, MAX_UPLOAD_CHANGES
 
 
 def test_local_changes_from_dict():
@@ -147,7 +143,7 @@
     # Initialize LocalProjectChanges
     with patch("mergin.local_changes.MAX_UPLOAD_MEDIA_SIZE", SIZE_LIMIT_BYTES):
         with pytest.raises(ChangesValidationError, match="Some files exceed") as err:
-            LocalPojectChanges(added=added, updated=updated)
+            LocalProjectChanges(added=added, updated=updated)
             print(err.value.invalid_changes)
     assert len(err.value.invalid_changes) == 1
     assert "file2.jpg" == err.value.invalid_changes[0].path
@@ -183,14 +179,14 @@
     # Initialize LocalProjectChanges
     with patch("mergin.local_changes.MAX_UPLOAD_VERSIONED_SIZE", SIZE_LIMIT_BYTES):
         with pytest.raises(ChangesValidationError) as err:
-            LocalPojectChanges(added=added, updated=updated)
+            LocalProjectChanges(added=added, updated=updated)
     assert len(err.value.invalid_changes) == 1
     assert "file2.gpkg" == err.value.invalid_changes[0].path
     assert err.value.invalid_changes[0].size == LARGE_FILE_SIZE
 
 
 def test_local_changes_post_init():
-    """Test the __post_init__ method of LocalChanges."""
+    """Test the __post_init__ method of LocalProjectChanges."""
     # Define constants
     ADDED_COUNT = 80
     UPDATED_COUNT = 21
@@ -208,7 +204,7 @@
     ]
 
     # Initialize LocalProjectChanges
-    local_changes = LocalPojectChanges(added=added, updated=updated)
+    local_changes = LocalProjectChanges(added=added, updated=updated)
 
     # Assertions
     assert len(local_changes.added) == ADDED_COUNT  # All added changes are included
