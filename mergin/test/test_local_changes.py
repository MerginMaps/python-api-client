--- conflicted
+++ resolved
@@ -2,11 +2,7 @@
 import pytest
 from unittest.mock import patch
 
-<<<<<<< HEAD
-from ..local_changes import ChangesValidationError, LocalChange, LocalChanges, MAX_UPLOAD_CHANGES
-=======
-from ..local_changes import FileChange, LocalPojectChanges
->>>>>>> 0119b7d4
+from ..local_changes import ChangesValidationError, FileChange, LocalPojectChanges, MAX_UPLOAD_CHANGES
 
 
 def test_local_changes_from_dict():
@@ -127,7 +123,7 @@
 
 
 def test_local_changes_post_init_validation_media():
-    """Test the get_media_upload_file method of LocalChanges."""
+    """Test the get_media_upload_file method of LocalProjectChanges."""
     # Define constants
     SIZE_LIMIT_MB = 5
     SIZE_LIMIT_BYTES = SIZE_LIMIT_MB * 1024 * 1024
@@ -136,26 +132,26 @@
 
     # Create sample LocalChange instances
     added = [
-        LocalChange(path="file1.txt", checksum="abc123", size=SMALL_FILE_SIZE, mtime=datetime.now()),
-        LocalChange(path="file2.jpg", checksum="xyz789", size=LARGE_FILE_SIZE, mtime=datetime.now()),  # Over limit
+        FileChange(path="file1.txt", checksum="abc123", size=SMALL_FILE_SIZE, mtime=datetime.now()),
+        FileChange(path="file2.jpg", checksum="xyz789", size=LARGE_FILE_SIZE, mtime=datetime.now()),  # Over limit
     ]
     updated = [
-        LocalChange(path="file3.mp4", checksum="lmn456", size=5 * 1024 * 1024, mtime=datetime.now()),
-        LocalChange(path="file4.gpkg", checksum="opq123", size=SMALL_FILE_SIZE, mtime=datetime.now()),
-    ]
-
-    # Initialize LocalChanges
+        FileChange(path="file3.mp4", checksum="lmn456", size=5 * 1024 * 1024, mtime=datetime.now()),
+        FileChange(path="file4.gpkg", checksum="opq123", size=SMALL_FILE_SIZE, mtime=datetime.now()),
+    ]
+
+    # Initialize LocalProjectChanges
     with patch("mergin.local_changes.MAX_UPLOAD_MEDIA_SIZE", SIZE_LIMIT_BYTES):
         with pytest.raises(ChangesValidationError, match="Some files exceed") as err:
-            LocalChanges(added=added, updated=updated)
+            LocalPojectChanges(added=added, updated=updated)
             print(err.value.invalid_changes)
     assert len(err.value.invalid_changes) == 1
     assert "file2.jpg" == err.value.invalid_changes[0].path
     assert err.value.invalid_changes[0].size == LARGE_FILE_SIZE
 
 
-def test_local_changes_post_init_validation_media():
-    """Test the get_gpgk_upload_file method of LocalChanges."""
+def test_local_changes_post_init_validation_gpgkg():
+    """Test the get_gpgk_upload_file method of LocalProjectChanges."""
     # Define constants
     SIZE_LIMIT_MB = 10
     SIZE_LIMIT_BYTES = SIZE_LIMIT_MB * 1024 * 1024
@@ -164,26 +160,26 @@
 
     # Create sample LocalChange instances
     added = [
-        LocalChange(path="file1.gpkg", checksum="abc123", size=SMALL_FILE_SIZE, mtime=datetime.now()),
-        LocalChange(
+        FileChange(path="file1.gpkg", checksum="abc123", size=SMALL_FILE_SIZE, mtime=datetime.now()),
+        FileChange(
             path="file2.gpkg", checksum="xyz789", size=LARGE_FILE_SIZE, mtime=datetime.now(), diff=None
         ),  # Over limit
     ]
     updated = [
-        LocalChange(
+        FileChange(
             path="file3.gpkg",
             checksum="lmn456",
             size=SIZE_LIMIT_BYTES + 1,
             mtime=datetime.now(),
             diff={"path": "file3-diff.gpkg", "checksum": "diff123", "size": 1024, "mtime": datetime.now()},
         ),
-        LocalChange(path="file4.txt", checksum="opq123", size=SMALL_FILE_SIZE, mtime=datetime.now()),
-    ]
-
-    # Initialize LocalChanges
+        FileChange(path="file4.txt", checksum="opq123", size=SMALL_FILE_SIZE, mtime=datetime.now()),
+    ]
+
+    # Initialize LocalProjectChanges
     with patch("mergin.local_changes.MAX_UPLOAD_VERSIONED_SIZE", SIZE_LIMIT_BYTES):
         with pytest.raises(ChangesValidationError) as err:
-            LocalChanges(added=added, updated=updated)
+            LocalPojectChanges(added=added, updated=updated)
     assert len(err.value.invalid_changes) == 1
     assert "file2.gpkg" == err.value.invalid_changes[0].path
     assert err.value.invalid_changes[0].size == LARGE_FILE_SIZE
@@ -199,16 +195,16 @@
 
     # Create more than MAX_UPLOAD_CHANGES changes
     added = [
-        LocalChange(path=f"file{i}.txt", checksum="abc123", size=SMALL_FILE_SIZE, mtime=datetime.now())
+        FileChange(path=f"file{i}.txt", checksum="abc123", size=SMALL_FILE_SIZE, mtime=datetime.now())
         for i in range(ADDED_COUNT)
     ]
     updated = [
-        LocalChange(path=f"file{i}.txt", checksum="xyz789", size=LARGE_FILE_SIZE, mtime=datetime.now())
+        FileChange(path=f"file{i}.txt", checksum="xyz789", size=LARGE_FILE_SIZE, mtime=datetime.now())
         for i in range(UPDATED_COUNT)
     ]
 
-    # Initialize LocalChanges
-    local_changes = LocalChanges(added=added, updated=updated)
+    # Initialize LocalProjectChanges
+    local_changes = LocalPojectChanges(added=added, updated=updated)
 
     # Assertions
     assert len(local_changes.added) == ADDED_COUNT  # All added changes are included
