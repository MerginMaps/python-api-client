--- conflicted
+++ resolved
@@ -22,8 +22,7 @@
 import time
 from typing import List, Tuple, Optional, ByteString
 
-<<<<<<< HEAD
-from .local_changes import ChangesValidationError, FileChange, LocalPojectChanges
+from .local_changes import ChangesValidationError, FileChange, LocalProjectChanges
 
 from .common import (
     MAX_UPLOAD_VERSIONED_SIZE,
@@ -33,11 +32,6 @@
     MAX_UPLOAD_MEDIA_SIZE,
     ClientError,
 )
-=======
-from .local_changes import FileChange, LocalProjectChanges
-
-from .common import UPLOAD_CHUNK_ATTEMPT_WAIT, UPLOAD_CHUNK_ATTEMPTS, UPLOAD_CHUNK_SIZE, ClientError, ErrorCode
->>>>>>> 7dbed14f
 from .merginproject import MerginProject
 from .editor import filter_changes
 from .utils import get_data_checksum
@@ -330,16 +324,7 @@
         if mp.is_versioned_file(f.path):
             mp.copy_versioned_file_for_upload(f, tmp_dir.name)
 
-<<<<<<< HEAD
     job = create_upload_job(mc, mp, changes, tmp_dir)
-=======
-    local_changes = LocalProjectChanges(
-        added=[FileChange(**change) for change in changes["added"]],
-        updated=[FileChange(**change) for change in changes["updated"]],
-        removed=[FileChange(**change) for change in changes["removed"]],
-    )
-    job = create_upload_job(mc, mp, local_changes, tmp_dir)
->>>>>>> 7dbed14f
     return job
 
 
@@ -494,7 +479,7 @@
                 os.remove(diff_file)
 
 
-def get_push_changes_batch(mc, mp: MerginProject) -> Tuple[LocalPojectChanges, int]:
+def get_push_changes_batch(mc, mp: MerginProject) -> Tuple[LocalProjectChanges, int]:
     """
     Get changes that need to be pushed to the server.
     """
@@ -503,7 +488,7 @@
     changes = filter_changes(mc, project_role, changes)
 
     try:
-        local_changes = LocalPojectChanges(
+        local_changes = LocalProjectChanges(
             added=[FileChange(**change) for change in changes["added"]],
             updated=[FileChange(**change) for change in changes["updated"]],
             removed=[FileChange(**change) for change in changes["removed"]],
